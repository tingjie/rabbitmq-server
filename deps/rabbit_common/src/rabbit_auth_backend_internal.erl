%% The contents of this file are subject to the Mozilla Public License
%% Version 1.1 (the "License"); you may not use this file except in
%% compliance with the License. You may obtain a copy of the License
%% at http://www.mozilla.org/MPL/
%%
%% Software distributed under the License is distributed on an "AS IS"
%% basis, WITHOUT WARRANTY OF ANY KIND, either express or implied. See
%% the License for the specific language governing rights and
%% limitations under the License.
%%
%% The Original Code is RabbitMQ.
%%
%% The Initial Developer of the Original Code is GoPivotal, Inc.
%% Copyright (c) 2007-2016 Pivotal Software, Inc.  All rights reserved.
%%

-module(rabbit_auth_backend_internal).
-include("rabbit.hrl").

-behaviour(rabbit_authn_backend).
-behaviour(rabbit_authz_backend).

-export([user_login_authentication/2, user_login_authorization/1,
         check_vhost_access/3, check_resource_access/3, check_topic_access/4]).

-export([add_user/2, delete_user/1, lookup_user/1,
         change_password/2, clear_password/1,
         hash_password/2, change_password_hash/2, change_password_hash/3,
         set_tags/2, set_permissions/5, clear_permissions/2,
<<<<<<< HEAD
         set_topic_permissions/4, clear_topic_permissions/2, clear_topic_permissions/3]).
=======
         add_user_sans_validation/2]).
>>>>>>> b5ea653e
-export([user_info_keys/0, perms_info_keys/0,
         user_perms_info_keys/0, vhost_perms_info_keys/0,
         user_vhost_perms_info_keys/0,
         list_users/0, list_users/2, list_permissions/0,
         list_user_permissions/1, list_user_permissions/3,
         list_topic_permissions/0,
         list_vhost_permissions/1, list_vhost_permissions/3,
         list_user_vhost_permissions/2,
         list_user_topic_permissions/1, list_vhost_topic_permissions/1, list_user_vhost_topic_permissions/2]).

%% for testing
-export([hashing_module_for_user/1]).

%%----------------------------------------------------------------------------

-type regexp() :: binary().

-spec add_user(rabbit_types:username(), rabbit_types:password()) -> 'ok' | {'error', string()}.
-spec delete_user(rabbit_types:username()) -> 'ok'.
-spec lookup_user
        (rabbit_types:username()) ->
            rabbit_types:ok(rabbit_types:internal_user()) |
            rabbit_types:error('not_found').
-spec change_password
        (rabbit_types:username(), rabbit_types:password()) -> 'ok'.
-spec clear_password(rabbit_types:username()) -> 'ok'.
-spec hash_password
        (module(), rabbit_types:password()) -> rabbit_types:password_hash().
-spec change_password_hash
        (rabbit_types:username(), rabbit_types:password_hash()) -> 'ok'.
-spec set_tags(rabbit_types:username(), [atom()]) -> 'ok'.
-spec set_permissions
        (rabbit_types:username(), rabbit_types:vhost(), regexp(), regexp(),
         regexp()) ->
            'ok'.
-spec clear_permissions
        (rabbit_types:username(), rabbit_types:vhost()) -> 'ok'.
-spec user_info_keys() -> rabbit_types:info_keys().
-spec perms_info_keys() -> rabbit_types:info_keys().
-spec user_perms_info_keys() -> rabbit_types:info_keys().
-spec vhost_perms_info_keys() -> rabbit_types:info_keys().
-spec user_vhost_perms_info_keys() -> rabbit_types:info_keys().
-spec list_users() -> [rabbit_types:infos()].
-spec list_users(reference(), pid()) -> 'ok'.
-spec list_permissions() -> [rabbit_types:infos()].
-spec list_user_permissions
        (rabbit_types:username()) -> [rabbit_types:infos()].
-spec list_user_permissions
        (rabbit_types:username(), reference(), pid()) -> 'ok'.
-spec list_vhost_permissions
        (rabbit_types:vhost()) -> [rabbit_types:infos()].
-spec list_vhost_permissions
        (rabbit_types:vhost(), reference(), pid()) -> 'ok'.
-spec list_user_vhost_permissions
        (rabbit_types:username(), rabbit_types:vhost()) -> [rabbit_types:infos()].

%%----------------------------------------------------------------------------
%% Implementation of rabbit_auth_backend

%% Returns a password hashing module for the user record provided. If
%% there is no information in the record, we consider it to be legacy
%% (inserted by a version older than 3.6.0) and fall back to MD5, the
%% now obsolete hashing function.
hashing_module_for_user(#internal_user{
    hashing_algorithm = ModOrUndefined}) ->
        rabbit_password:hashing_mod(ModOrUndefined).

user_login_authentication(Username, []) ->
    internal_check_user_login(Username, fun(_) -> true end);
user_login_authentication(Username, AuthProps) ->
    case lists:keyfind(password, 1, AuthProps) of
        {password, Cleartext} ->
            internal_check_user_login(
              Username,
              fun (#internal_user{
                        password_hash = <<Salt:4/binary, Hash/binary>>
                    } = U) ->
                  Hash =:= rabbit_password:salted_hash(
                      hashing_module_for_user(U), Salt, Cleartext);
                  (#internal_user{}) ->
                      false
              end);
        false -> exit({unknown_auth_props, Username, AuthProps})
    end.

user_login_authorization(Username) ->
    case user_login_authentication(Username, []) of
        {ok, #auth_user{impl = Impl, tags = Tags}} -> {ok, Impl, Tags};
        Else                                       -> Else
    end.

internal_check_user_login(Username, Fun) ->
    Refused = {refused, "user '~s' - invalid credentials", [Username]},
    case lookup_user(Username) of
        {ok, User = #internal_user{tags = Tags}} ->
            case Fun(User) of
                true -> {ok, #auth_user{username = Username,
                                        tags     = Tags,
                                        impl     = none}};
                _    -> Refused
            end;
        {error, not_found} ->
            Refused
    end.

check_vhost_access(#auth_user{username = Username}, VHostPath, _Sock) ->
    case mnesia:dirty_read({rabbit_user_permission,
                            #user_vhost{username     = Username,
                                        virtual_host = VHostPath}}) of
        []   -> false;
        [_R] -> true
    end.

check_resource_access(#auth_user{username = Username},
                      #resource{virtual_host = VHostPath, name = Name},
                      Permission) ->
    case mnesia:dirty_read({rabbit_user_permission,
                            #user_vhost{username     = Username,
                                        virtual_host = VHostPath}}) of
        [] ->
            false;
        [#user_permission{permission = P}] ->
            PermRegexp = case element(permission_index(Permission), P) of
                             %% <<"^$">> breaks Emacs' erlang mode
                             <<"">> -> <<$^, $$>>;
                             RE     -> RE
                         end,
            case re:run(Name, PermRegexp, [{capture, none}]) of
                match    -> true;
                nomatch  -> false
            end
    end.

check_topic_access(#auth_user{username = Username},
                   #resource{virtual_host = VHostPath, name = Name, kind = topic},
                   _Permission,
                   Context) ->
    case mnesia:dirty_read({rabbit_topic_permission,
        #topic_permission_key{user_vhost = #user_vhost{username     = Username,
                                                       virtual_host = VHostPath},
                                                       exchange     = Name
                             }}) of
        [] ->
            true;
        [#topic_permission{pattern = Pattern}] ->
            PermRegexp = case Pattern of
                             %% <<"^$">> breaks Emacs' erlang mode
                             <<"">> -> <<$^, $$>>;
                             RE     -> RE
                         end,
            case re:run(maps:get(routing_key, Context), PermRegexp, [{capture, none}]) of
                match    -> true;
                nomatch  -> false
            end
    end.


permission_index(configure) -> #permission.configure;
permission_index(write)     -> #permission.write;
permission_index(read)      -> #permission.read.

%%----------------------------------------------------------------------------
%% Manipulation of the user database

validate_credentials(Username, Password) ->
    rabbit_credential_validation:validate(Username, Password).

validate_and_alternate_credentials(Username, Password, Fun) ->
    case validate_credentials(Username, Password) of
        ok           ->
            Fun(Username, Password);
        {error, Err} ->
            rabbit_log:error("Credential validation for '~s' failed!~n", [Username]),
            {error, Err}
    end.

add_user(Username, Password) ->
    validate_and_alternate_credentials(Username, Password, fun add_user_sans_validation/2).

add_user_sans_validation(Username, Password) ->
    rabbit_log:info("Creating user '~s'~n", [Username]),
    %% hash_password will pick the hashing function configured for us
    %% but we also need to store a hint as part of the record, so we
    %% retrieve it here one more time
    HashingMod = rabbit_password:hashing_mod(),
    User = #internal_user{username          = Username,
                          password_hash     = hash_password(HashingMod, Password),
                          tags              = [],
                          hashing_algorithm = HashingMod},
    R = rabbit_misc:execute_mnesia_transaction(
          fun () ->
                  case mnesia:wread({rabbit_user, Username}) of
                      [] ->
                          ok = mnesia:write(rabbit_user, User, write);
                      _ ->
                          mnesia:abort({user_already_exists, Username})
                  end
          end),
    rabbit_event:notify(user_created, [{name, Username}]),
    R.

delete_user(Username) ->
    rabbit_log:info("Deleting user '~s'~n", [Username]),
    R = rabbit_misc:execute_mnesia_transaction(
          rabbit_misc:with_user(
            Username,
            fun () ->
                    ok = mnesia:delete({rabbit_user, Username}),
                    [ok = mnesia:delete_object(
                            rabbit_user_permission, R, write) ||
                        R <- mnesia:match_object(
                               rabbit_user_permission,
                               #user_permission{user_vhost = #user_vhost{
                                                  username = Username,
                                                  virtual_host = '_'},
                                                permission = '_'},
                               write)],
                    UserTopicPermissionsQuery = match_user_vhost_topic_permission(Username, '_'),
                    UserTopicPermissions = UserTopicPermissionsQuery(),
                    [ok = mnesia:delete_object(rabbit_topic_permission, R, write) || R <- UserTopicPermissions],
                    ok
            end)),
    rabbit_event:notify(user_deleted, [{name, Username}]),
    R.

lookup_user(Username) ->
    rabbit_misc:dirty_read({rabbit_user, Username}).

change_password(Username, Password) ->
    validate_and_alternate_credentials(Username, Password, fun change_password_sans_validation/2).

change_password_sans_validation(Username, Password) ->
    rabbit_log:info("Changing password for '~s'~n", [Username]),
    HashingAlgorithm = rabbit_password:hashing_mod(),
    R = change_password_hash(Username,
                             hash_password(rabbit_password:hashing_mod(),
                                           Password),
                             HashingAlgorithm),
    rabbit_event:notify(user_password_changed, [{name, Username}]),
    R.

clear_password(Username) ->
    rabbit_log:info("Clearing password for '~s'~n", [Username]),
    R = change_password_hash(Username, <<"">>),
    rabbit_event:notify(user_password_cleared, [{name, Username}]),
    R.

hash_password(HashingMod, Cleartext) ->
    rabbit_password:hash(HashingMod, Cleartext).

change_password_hash(Username, PasswordHash) ->
    change_password_hash(Username, PasswordHash, rabbit_password:hashing_mod()).


change_password_hash(Username, PasswordHash, HashingAlgorithm) ->
    update_user(Username, fun(User) ->
                                  User#internal_user{
                                    password_hash     = PasswordHash,
                                    hashing_algorithm = HashingAlgorithm }
                          end).

set_tags(Username, Tags) ->
    ConvertedTags = [rabbit_data_coercion:to_atom(I) || I <- Tags],
    rabbit_log:info("Setting user tags for user '~s' to ~p~n",
                    [Username, ConvertedTags]),
    R = update_user(Username, fun(User) ->
                                      User#internal_user{tags = ConvertedTags}
                              end),
    rabbit_event:notify(user_tags_set, [{name, Username}, {tags, ConvertedTags}]),
    R.

set_permissions(Username, VHostPath, ConfigurePerm, WritePerm, ReadPerm) ->
    rabbit_log:info("Setting permissions for "
                    "'~s' in '~s' to '~s', '~s', '~s'~n",
                    [Username, VHostPath, ConfigurePerm, WritePerm, ReadPerm]),
    lists:map(
      fun (RegexpBin) ->
              Regexp = binary_to_list(RegexpBin),
              case re:compile(Regexp) of
                  {ok, _}         -> ok;
                  {error, Reason} -> throw({error, {invalid_regexp,
                                                    Regexp, Reason}})
              end
      end, [ConfigurePerm, WritePerm, ReadPerm]),
    R = rabbit_misc:execute_mnesia_transaction(
          rabbit_misc:with_user_and_vhost(
            Username, VHostPath,
            fun () -> ok = mnesia:write(
                             rabbit_user_permission,
                             #user_permission{user_vhost = #user_vhost{
                                                username     = Username,
                                                virtual_host = VHostPath},
                                              permission = #permission{
                                                configure = ConfigurePerm,
                                                write     = WritePerm,
                                                read      = ReadPerm}},
                             write)
            end)),
    rabbit_event:notify(permission_created, [{user,      Username},
                                             {vhost,     VHostPath},
                                             {configure, ConfigurePerm},
                                             {write,     WritePerm},
                                             {read,      ReadPerm}]),
    R.

clear_permissions(Username, VHostPath) ->
    R = rabbit_misc:execute_mnesia_transaction(
          rabbit_misc:with_user_and_vhost(
            Username, VHostPath,
            fun () ->
                    ok = mnesia:delete({rabbit_user_permission,
                                        #user_vhost{username     = Username,
                                                    virtual_host = VHostPath}})
            end)),
    rabbit_event:notify(permission_deleted, [{user,  Username},
                                             {vhost, VHostPath}]),
    R.


update_user(Username, Fun) ->
    rabbit_misc:execute_mnesia_transaction(
      rabbit_misc:with_user(
        Username,
        fun () ->
                {ok, User} = lookup_user(Username),
                ok = mnesia:write(rabbit_user, Fun(User), write)
        end)).

set_topic_permissions(Username, VHostPath, Exchange, Pattern) ->
    Regexp = rabbit_data_coercion:to_binary(Pattern),
    case re:compile(Regexp) of
        {ok, _}         -> ok;
        {error, Reason} -> throw({error, {invalid_regexp,
            Regexp, Reason}})
    end,
    R = rabbit_misc:execute_mnesia_transaction(
        rabbit_misc:with_user_and_vhost(
            Username, VHostPath,
            fun () -> ok = mnesia:write(
                rabbit_topic_permission,
                #topic_permission{
                    topic_permission_key = #topic_permission_key{
                        user_vhost = #user_vhost{
                            username     = Username,
                            virtual_host = VHostPath},
                        exchange = Exchange
                    },
                    pattern    = Pattern
                },
                write)
            end)),
    rabbit_event:notify(topic_permission_created, [
        {user,      Username},
        {vhost,     VHostPath},
        {exchange,  Exchange},
        {pattern,   Pattern}]),
    R.

clear_topic_permissions(Username, VHostPath) ->
    R = rabbit_misc:execute_mnesia_transaction(
        rabbit_misc:with_user_and_vhost(
            Username, VHostPath,
            fun () ->
                ListFunction = match_user_vhost_topic_permission(Username, VHostPath),
                List = ListFunction(),
                lists:foreach(fun(X) ->
                                ok = mnesia:delete_object(rabbit_topic_permission, X, write)
                              end, List)
            end)),
    rabbit_event:notify(topic_permission_deleted, [{user,  Username},
        {vhost, VHostPath}]),
    R.

clear_topic_permissions(Username, VHostPath, Exchange) ->
    R = rabbit_misc:execute_mnesia_transaction(
        rabbit_misc:with_user_and_vhost(
            Username, VHostPath,
            fun () ->
                ok = mnesia:delete(rabbit_topic_permission,
                    #topic_permission_key{
                        user_vhost = #user_vhost{
                            username     = Username,
                            virtual_host = VHostPath},
                        exchange = Exchange
                    }, write)
            end)),
    rabbit_event:notify(permission_deleted, [{user,  Username},
        {vhost, VHostPath}]),
    R.

%%----------------------------------------------------------------------------
%% Listing

-define(PERMS_INFO_KEYS, [configure, write, read]).
-define(USER_INFO_KEYS, [user, tags]).

user_info_keys() -> ?USER_INFO_KEYS.

perms_info_keys()            -> [user, vhost | ?PERMS_INFO_KEYS].
vhost_perms_info_keys()      -> [user | ?PERMS_INFO_KEYS].
user_perms_info_keys()       -> [vhost | ?PERMS_INFO_KEYS].
user_vhost_perms_info_keys() -> ?PERMS_INFO_KEYS.

topic_perms_info_keys()            -> [user, vhost, exchange, pattern].
user_topic_perms_info_keys()       -> [vhost, exchange, pattern].
vhost_topic_perms_info_keys()      -> [user, exchange, pattern].
user_vhost_topic_perms_info_keys() -> [exchange, pattern].

list_users() ->
    [extract_internal_user_params(U) ||
        U <- mnesia:dirty_match_object(rabbit_user, #internal_user{_ = '_'})].

list_users(Ref, AggregatorPid) ->
    rabbit_control_misc:emitting_map(
      AggregatorPid, Ref,
      fun(U) -> extract_internal_user_params(U) end,
      mnesia:dirty_match_object(rabbit_user, #internal_user{_ = '_'})).

list_permissions() ->
    list_permissions(perms_info_keys(), match_user_vhost('_', '_')).

list_permissions(Keys, QueryThunk) ->
    [extract_user_permission_params(Keys, U) ||
        %% TODO: use dirty ops instead
        U <- rabbit_misc:execute_mnesia_transaction(QueryThunk)].

list_permissions(Keys, QueryThunk, Ref, AggregatorPid) ->
    rabbit_control_misc:emitting_map(
      AggregatorPid, Ref, fun(U) -> extract_user_permission_params(Keys, U) end,
      %% TODO: use dirty ops instead
      rabbit_misc:execute_mnesia_transaction(QueryThunk)).

filter_props(Keys, Props) -> [T || T = {K, _} <- Props, lists:member(K, Keys)].

list_user_permissions(Username) ->
    list_permissions(
      user_perms_info_keys(),
      rabbit_misc:with_user(Username, match_user_vhost(Username, '_'))).

list_user_permissions(Username, Ref, AggregatorPid) ->
    list_permissions(
      user_perms_info_keys(),
      rabbit_misc:with_user(Username, match_user_vhost(Username, '_')),
      Ref, AggregatorPid).

list_vhost_permissions(VHostPath) ->
    list_permissions(
      vhost_perms_info_keys(),
      rabbit_vhost:with(VHostPath, match_user_vhost('_', VHostPath))).

list_vhost_permissions(VHostPath, Ref, AggregatorPid) ->
    list_permissions(
      vhost_perms_info_keys(),
      rabbit_vhost:with(VHostPath, match_user_vhost('_', VHostPath)),
      Ref, AggregatorPid).

list_user_vhost_permissions(Username, VHostPath) ->
    list_permissions(
      user_vhost_perms_info_keys(),
      rabbit_misc:with_user_and_vhost(
        Username, VHostPath, match_user_vhost(Username, VHostPath))).

extract_user_permission_params(Keys, #user_permission{
                                        user_vhost =
                                            #user_vhost{username     = Username,
                                                        virtual_host = VHostPath},
                                        permission = #permission{
                                                        configure = ConfigurePerm,
                                                        write     = WritePerm,
                                                        read      = ReadPerm}}) ->
    filter_props(Keys, [{user,      Username},
                        {vhost,     VHostPath},
                        {configure, ConfigurePerm},
                        {write,     WritePerm},
                        {read,      ReadPerm}]).

extract_internal_user_params(#internal_user{username = Username, tags = Tags}) ->
    [{user, Username}, {tags, Tags}].

match_user_vhost(Username, VHostPath) ->
    fun () -> mnesia:match_object(
                rabbit_user_permission,
                #user_permission{user_vhost = #user_vhost{
                                   username     = Username,
                                   virtual_host = VHostPath},
                                 permission = '_'},
                read)
    end.

list_topic_permissions() ->
    list_topic_permissions(topic_perms_info_keys(), match_user_vhost_topic_permission('_', '_')).

list_user_topic_permissions(Username) ->
    list_topic_permissions(user_topic_perms_info_keys(),
        rabbit_misc:with_user(Username, match_user_vhost_topic_permission(Username, '_'))).

list_vhost_topic_permissions(VHost) ->
    list_topic_permissions(vhost_topic_perms_info_keys(),
        rabbit_vhost:with(VHost, match_user_vhost_topic_permission('_', VHost))).

list_user_vhost_topic_permissions(Username, VHost) ->
    list_topic_permissions(user_vhost_topic_perms_info_keys(),
        rabbit_misc:with_user_and_vhost(Username, VHost, match_user_vhost_topic_permission(Username, VHost))).

list_topic_permissions(Keys, QueryThunk) ->
    [extract_topic_permission_params(Keys, U) ||
        %% TODO: use dirty ops instead
        U <- rabbit_misc:execute_mnesia_transaction(QueryThunk)].

match_user_vhost_topic_permission(Username, VHostPath) ->
    match_user_vhost_topic_permission(Username, VHostPath, '_').

match_user_vhost_topic_permission(Username, VHostPath, Exchange) ->
    fun () -> mnesia:match_object(
        rabbit_topic_permission,
        #topic_permission{topic_permission_key = #topic_permission_key{
            user_vhost = #user_vhost{
                username     = Username,
                virtual_host = VHostPath},
            exchange = Exchange},
            pattern = '_'},
        read)
    end.

extract_topic_permission_params(Keys, #topic_permission{
            topic_permission_key = #topic_permission_key{
                                    user_vhost = #user_vhost{username     = Username,
                                                             virtual_host = VHostPath},
                                    exchange = Exchange},
            pattern = Pattern}) ->
    filter_props(Keys, [{user,      Username},
        {vhost,     VHostPath},
        {exchange,  Exchange},
        {pattern,   Pattern}]).<|MERGE_RESOLUTION|>--- conflicted
+++ resolved
@@ -27,11 +27,8 @@
          change_password/2, clear_password/1,
          hash_password/2, change_password_hash/2, change_password_hash/3,
          set_tags/2, set_permissions/5, clear_permissions/2,
-<<<<<<< HEAD
-         set_topic_permissions/4, clear_topic_permissions/2, clear_topic_permissions/3]).
-=======
+         set_topic_permissions/4, clear_topic_permissions/2, clear_topic_permissions/3,
          add_user_sans_validation/2]).
->>>>>>> b5ea653e
 -export([user_info_keys/0, perms_info_keys/0,
          user_perms_info_keys/0, vhost_perms_info_keys/0,
          user_vhost_perms_info_keys/0,
