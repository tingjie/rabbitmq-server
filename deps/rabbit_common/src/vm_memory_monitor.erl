%% The contents of this file are subject to the Mozilla Public License
%% Version 1.1 (the "License"); you may not use this file except in
%% compliance with the License. You may obtain a copy of the License
%% at http://www.mozilla.org/MPL/
%%
%% Software distributed under the License is distributed on an "AS IS"
%% basis, WITHOUT WARRANTY OF ANY KIND, either express or implied. See
%% the License for the specific language governing rights and
%% limitations under the License.
%%
%% The Original Code is RabbitMQ.
%%
%% The Initial Developer of the Original Code is GoPivotal, Inc.
%% Copyright (c) 2007-2017 Pivotal Software, Inc.  All rights reserved.
%%

%% In practice Erlang shouldn't be allowed to grow to more than a half
%% of available memory. The pessimistic scenario is when the Erlang VM
%% has a single process that's consuming all memory. In such a case,
%% during garbage collection, Erlang tries to allocate a huge chunk of
%% continuous memory, which can result in a crash or heavy swapping.
%%
%% This module tries to warn Rabbit before such situations occur, so
%% that it has a higher chance to avoid running out of memory.

-module(vm_memory_monitor).

-behaviour(gen_server).

-export([start_link/1, start_link/3]).

-export([init/1, handle_call/3, handle_cast/2, handle_info/2,
         terminate/2, code_change/3]).

-export([get_total_memory/0, get_vm_limit/0,
         get_check_interval/0, set_check_interval/1,
         get_vm_memory_high_watermark/0, set_vm_memory_high_watermark/1,
         get_memory_limit/0, get_memory_use/1,
         get_process_memory/0, get_memory_calculation_strategy/0]).

%% for tests
-export([parse_line_linux/1, parse_mem_limit/1]).

-define(SERVER, ?MODULE).

-record(state, {total_memory,
                memory_limit,
                process_memory,
                memory_config_limit,
                timeout,
                timer,
                alarmed,
                alarm_funs,
                os_type = undefined,
                os_pid  = undefined,
                page_size = undefined,
                proc_file = undefined}).

-include("rabbit_memory.hrl").

%%----------------------------------------------------------------------------

-type vm_memory_high_watermark() :: (float() | {'absolute', integer() | string()}).
-spec start_link(float()) -> rabbit_types:ok_pid_or_error().
-spec start_link(float(), fun ((any()) -> 'ok'),
                       fun ((any()) -> 'ok')) -> rabbit_types:ok_pid_or_error().
-spec get_total_memory() -> (non_neg_integer() | 'unknown').
-spec get_vm_limit() -> non_neg_integer().
-spec get_check_interval() -> non_neg_integer().
-spec set_check_interval(non_neg_integer()) -> 'ok'.
-spec get_vm_memory_high_watermark() -> vm_memory_high_watermark().
-spec set_vm_memory_high_watermark(vm_memory_high_watermark()) -> 'ok'.
-spec get_memory_limit() -> non_neg_integer().
-spec get_memory_use(bytes) -> {non_neg_integer(),  float() | infinity};
                    (ratio) -> float() | infinity.
-spec get_cached_process_memory_and_limit() -> {non_neg_integer(), non_neg_integer()}.
%%----------------------------------------------------------------------------
%% Public API
%%----------------------------------------------------------------------------

get_total_memory() ->
    case application:get_env(rabbit, total_memory_available_override_value) of
        {ok, Value} ->
            case rabbit_resource_monitor_misc:parse_information_unit(Value) of
                {ok, ParsedTotal} ->
                    ParsedTotal;
                {error, parse_error} ->
                    rabbit_log:warning(
                      "The override value for the total memmory available is "
                      "not a valid value: ~p, getting total from the system.~n",
                      [Value]),
                    get_total_memory_from_os()
            end;
        undefined ->
            get_total_memory_from_os()
    end.

get_vm_limit() -> get_vm_limit(os:type()).

get_check_interval() ->
    gen_server:call(?MODULE, get_check_interval, infinity).

set_check_interval(Fraction) ->
    gen_server:call(?MODULE, {set_check_interval, Fraction}, infinity).

get_vm_memory_high_watermark() ->
    gen_server:call(?MODULE, get_vm_memory_high_watermark, infinity).

set_vm_memory_high_watermark(Fraction) ->
    gen_server:call(?MODULE, {set_vm_memory_high_watermark, Fraction},
                    infinity).

get_memory_limit() ->
    gen_server:call(?MODULE, get_memory_limit, infinity).

get_memory_use(bytes) ->
    {ProcessMemory, MemoryLimit} = get_cached_process_memory_and_limit(),
    {ProcessMemory, case MemoryLimit > 0.0 of
                        true  -> MemoryLimit;
                        false -> infinity
                    end};
get_memory_use(ratio) ->
    {ProcessMemory, MemoryLimit} = get_cached_process_memory_and_limit(),
    case MemoryLimit > 0.0 of
        true  -> ProcessMemory / MemoryLimit;
        false -> infinity
    end.

%% Memory reported by erlang:memory(total) is not supposed to
%% be equal to the total size of all pages mapped to the emulator,
%% according to http://erlang.org/doc/man/erlang.html#memory-0
%% erlang:memory(total) under-reports memory usage by around 20%
%%
%% Win32 Note: 3.6.12 shipped with code that used wmic.exe to get the
%% WorkingSetSize value for the running erl.exe process. Unfortunately
%% even with a moderate invocation rate of 1 ops/second that uses more
%% CPU resources than some Windows users are willing to tolerate.
%% See rabbitmq/rabbitmq-server#1343 and rabbitmq/rabbitmq-common#224
%% for details.
-spec get_process_memory() -> Bytes :: integer().
get_process_memory() ->
<<<<<<< HEAD
    try
        {ProcMem, _} = get_memory_use(bytes),
        ProcMem
    catch exit:{noproc, Error} ->
        rabbit_log:warning("Memory monitor process not yet started: ~p~n", [Error]),
        get_process_memory_uncached()
    end.
=======
    {ProcMem, _} = get_memory_use(bytes),
    ProcMem.
>>>>>>> b0485159

-spec get_memory_calculation_strategy() -> rss | erlang.
get_memory_calculation_strategy() ->
    case rabbit_misc:get_env(rabbit, vm_memory_calculation_strategy, allocated) of
        allocated -> allocated;
        erlang -> erlang;
        legacy -> erlang; %% backwards compatibility
        rss -> rss;
        UnsupportedValue ->
            rabbit_log:warning(
              "Unsupported value '~p' for vm_memory_calculation_strategy. "
              "Supported values: (allocated|erlang|legacy|rss). "
              "Defaulting to 'allocated'",
              [UnsupportedValue]
            ),
            allocated
    end.

%%----------------------------------------------------------------------------
%% gen_server callbacks
%%----------------------------------------------------------------------------

start_link(MemFraction) ->
    start_link(MemFraction,
               fun alarm_handler:set_alarm/1, fun alarm_handler:clear_alarm/1).

start_link(MemFraction, AlarmSet, AlarmClear) ->
    gen_server:start_link({local, ?SERVER}, ?MODULE,
                          [MemFraction, {AlarmSet, AlarmClear}], []).

init([MemFraction, AlarmFuns]) ->
    TRef = erlang:send_after(?DEFAULT_MEMORY_CHECK_INTERVAL, self(), update),
    State0 = #state{timeout    = ?DEFAULT_MEMORY_CHECK_INTERVAL,
                    timer      = TRef,
                    alarmed    = false,
                    alarm_funs = AlarmFuns},
    State1 = init_state_by_os(State0),
    {ok, set_mem_limits(State1, MemFraction)}.

handle_call(get_vm_memory_high_watermark, _From,
            #state{memory_config_limit = MemLimit} = State) ->
    {reply, MemLimit, State};

handle_call({set_vm_memory_high_watermark, MemLimit}, _From, State) ->
    {reply, ok, set_mem_limits(State, MemLimit)};

handle_call(get_check_interval, _From, State) ->
    {reply, State#state.timeout, State};

handle_call({set_check_interval, Timeout}, _From, State) ->
    State1 = case erlang:cancel_timer(State#state.timer) of
        false ->
            State#state{timeout = Timeout};
        _ ->
            State#state{timeout = Timeout,
                        timer = erlang:send_after(Timeout, self(), update)}
    end,
    {reply, ok, State1};

handle_call(get_memory_limit, _From, State) ->
    {reply, State#state.memory_limit, State};

handle_call(get_cached_process_memory_and_limit, _From, State) ->
    {reply, {State#state.process_memory, State#state.memory_limit}, State};

handle_call(_Request, _From, State) ->
    {noreply, State}.

handle_cast(_Request, State) ->
    {noreply, State}.

handle_info(update, State) ->
    erlang:cancel_timer(State#state.timer),
    State1 = internal_update(State),
    TRef = erlang:send_after(State1#state.timeout, self(), update),
    {noreply, State1#state{ timer = TRef }};

handle_info(_Info, State) ->
    {noreply, State}.

terminate(_Reason, _State) ->
    ok.

code_change(_OldVsn, State, _Extra) ->
    {ok, State}.

%%----------------------------------------------------------------------------
%% Server Internals
%%----------------------------------------------------------------------------

<<<<<<< HEAD
=======
get_cached_process_memory_and_limit() ->
    try
        gen_server:call(?MODULE, get_cached_process_memory_and_limit, infinity)
    catch exit:{noproc, Error} ->
        rabbit_log:warning("Memory monitor process not yet started: ~p~n", [Error]),
        ProcessMemory = get_process_memory_uncached(),
        {ProcessMemory, infinity}
    end.

>>>>>>> b0485159
get_process_memory_uncached() ->
    TmpState = init_state_by_os(#state{}),
    TmpState#state.process_memory.

update_process_memory(State) ->
    Strategy = get_memory_calculation_strategy(),
    {ok, ProcMem} = get_process_memory_using_strategy(Strategy, State),
    State#state{process_memory = ProcMem}.

init_state_by_os(State = #state{os_type = undefined}) ->
    OsType = os:type(),
    OsPid = os:getpid(),
    init_state_by_os(State#state{os_type = OsType, os_pid = OsPid});
init_state_by_os(State0 = #state{os_type = {unix, linux}, os_pid = OsPid}) ->
    PageSize = get_linux_pagesize(),
    ProcFile = io_lib:format("/proc/~s/statm", [OsPid]),
    State1 = State0#state{page_size = PageSize, proc_file = ProcFile},
    update_process_memory(State1);
init_state_by_os(State) ->
    update_process_memory(State).

get_process_memory_using_strategy(rss, #state{os_type = {unix, linux},
                                              page_size = PageSize,
                                              proc_file = ProcFile}) ->
    Data = read_proc_file(ProcFile),
<<<<<<< HEAD
    [_|[RssPagesStr|_]] = string:split(Data, " ", all),
=======
    [_|[RssPagesStr|_]] = string:tokens(Data, " "),
>>>>>>> b0485159
    ProcMem = list_to_integer(RssPagesStr) * PageSize,
    {ok, ProcMem};
get_process_memory_using_strategy(rss, #state{os_type = {unix, _},
                                              os_pid = OsPid}) ->
    Cmd = "ps -p " ++ OsPid ++ " -o rss=",
    CmdOutput = os:cmd(Cmd),
    case re:run(CmdOutput, "[0-9]+", [{capture, first, list}]) of
        {match, [Match]} ->
            ProcMem = list_to_integer(Match) * 1024,
            {ok, ProcMem};
        _ ->
            {error, {unexpected_output_from_command, Cmd, CmdOutput}}
    end;
get_process_memory_using_strategy(rss, _State) ->
    {ok, recon_alloc:memory(allocated)};
get_process_memory_using_strategy(allocated, _State) ->
    {ok, recon_alloc:memory(allocated)};
get_process_memory_using_strategy(erlang, _State) ->
    {ok, erlang:memory(total)}.

get_total_memory_from_os() ->
    try
        get_total_memory(os:type())
    catch _:Error ->
            rabbit_log:warning(
              "Failed to get total system memory: ~n~p~n~p~n",
              [Error, erlang:get_stacktrace()]),
            unknown
    end.

set_mem_limits(State, MemLimit) ->
    case erlang:system_info(wordsize) of
        4 ->
            rabbit_log:warning(
              "You are using a 32-bit version of Erlang: you may run into "
              "memory address~n"
              "space exhaustion or statistic counters overflow.~n");
        _ ->
            ok
    end,
    TotalMemory =
        case get_total_memory() of
            unknown ->
                case State of
                    #state { total_memory = undefined,
                             memory_limit = undefined } ->
                        rabbit_log:warning(
                          "Unknown total memory size for your OS ~p. "
                          "Assuming memory size is ~p MiB (~p bytes).~n",
                          [os:type(),
                           trunc(?MEMORY_SIZE_FOR_UNKNOWN_OS/?ONE_MiB),
                           ?MEMORY_SIZE_FOR_UNKNOWN_OS]);
                    _ ->
                        ok
                end,
                ?MEMORY_SIZE_FOR_UNKNOWN_OS;
            Memory -> Memory
        end,
    UsableMemory =
        case get_vm_limit() of
            Limit when Limit < TotalMemory ->
                rabbit_log:warning(
                  "Only ~p MiB (~p bytes) of ~p MiB (~p bytes) memory usable due to "
                  "limited address space.~n"
                  "Crashes due to memory exhaustion are possible - see~n"
                  "http://www.rabbitmq.com/memory.html#address-space~n",
                  [trunc(Limit/?ONE_MiB), Limit, trunc(TotalMemory/?ONE_MiB),
                   TotalMemory]),
                Limit;
            _ ->
                TotalMemory
        end,
    MemLim = interpret_limit(parse_mem_limit(MemLimit), UsableMemory),
    rabbit_log:info(
        "Memory high watermark set to ~p MiB (~p bytes)"
        " of ~p MiB (~p bytes) total~n",
        [trunc(MemLim/?ONE_MiB), MemLim,
         trunc(TotalMemory/?ONE_MiB), TotalMemory]
    ),
    internal_update(State #state { total_memory    = TotalMemory,
                                   memory_limit    = MemLim,
                                   memory_config_limit = MemLimit}).

interpret_limit({'absolute', MemLim}, UsableMemory) ->
    erlang:min(MemLim, UsableMemory);
interpret_limit(MemFraction, UsableMemory) ->
    trunc(MemFraction * UsableMemory).

parse_mem_limit({absolute, Limit}) ->
    case rabbit_resource_monitor_misc:parse_information_unit(Limit) of
        {ok, ParsedLimit} -> {absolute, ParsedLimit};
        {error, parse_error} ->
            rabbit_log:error("Unable to parse vm_memory_high_watermark value ~p", [Limit]),
            ?DEFAULT_VM_MEMORY_HIGH_WATERMARK
    end;
parse_mem_limit(MemLimit) when is_integer(MemLimit) ->
    parse_mem_limit(float(MemLimit));
parse_mem_limit(MemLimit) when is_float(MemLimit), MemLimit =< ?MAX_VM_MEMORY_HIGH_WATERMARK ->
    MemLimit;
parse_mem_limit(MemLimit) when is_float(MemLimit), MemLimit > ?MAX_VM_MEMORY_HIGH_WATERMARK ->
    rabbit_log:warning(
      "Memory high watermark of ~p is above the allowed maximum, falling back to ~p~n",
      [MemLimit, ?MAX_VM_MEMORY_HIGH_WATERMARK]
    ),
    ?MAX_VM_MEMORY_HIGH_WATERMARK;
parse_mem_limit(MemLimit) ->
    rabbit_log:warning(
      "Memory high watermark of ~p is invalid, defaulting to ~p~n",
      [MemLimit, ?DEFAULT_VM_MEMORY_HIGH_WATERMARK]
    ),
    ?DEFAULT_VM_MEMORY_HIGH_WATERMARK.

internal_update(State0 = #state{memory_limit = MemLimit,
                                alarmed      = Alarmed,
                                alarm_funs   = {AlarmSet, AlarmClear}}) ->
    State1 = update_process_memory(State0),
    ProcMem = State1#state.process_memory,
    NewAlarmed = ProcMem  > MemLimit,
    case {Alarmed, NewAlarmed} of
        {false, true} -> emit_update_info(set, ProcMem, MemLimit),
                         AlarmSet({{resource_limit, memory, node()}, []});
        {true, false} -> emit_update_info(clear, ProcMem, MemLimit),
                         AlarmClear({resource_limit, memory, node()});
        _             -> ok
    end,
    State1#state{alarmed = NewAlarmed}.

emit_update_info(AlarmState, MemUsed, MemLimit) ->
    rabbit_log:info(
      "vm_memory_high_watermark ~p. Memory used:~p allowed:~p~n",
      [AlarmState, MemUsed, MemLimit]).

%% According to http://msdn.microsoft.com/en-us/library/aa366778(VS.85).aspx
%% Windows has 2GB and 8TB of address space for 32 and 64 bit accordingly.
get_vm_limit({win32,_OSname}) ->
    case erlang:system_info(wordsize) of
        4 -> 2*1024*1024*1024;          %% 2 GB for 32 bits  2^31
        8 -> 8*1024*1024*1024*1024      %% 8 TB for 64 bits  2^42
    end;

%% On a 32-bit machine, if you're using more than 2 gigs of RAM you're
%% in big trouble anyway.
get_vm_limit(_OsType) ->
    case erlang:system_info(wordsize) of
        4 -> 2*1024*1024*1024;          %% 2 GB for 32 bits  2^31
        8 -> 256*1024*1024*1024*1024    %% 256 TB for 64 bits 2^48
             %%http://en.wikipedia.org/wiki/X86-64#Virtual_address_space_details
    end.

%%----------------------------------------------------------------------------
%% Internal Helpers
%%----------------------------------------------------------------------------
cmd(Command) ->
    Exec = hd(string:tokens(Command, " ")),
    case os:find_executable(Exec) of
        false -> throw({command_not_found, Exec});
        _     -> os:cmd(Command)
    end.

get_linux_pagesize() ->
    CmdOutput = cmd("getconf PAGESIZE"),
    case re:run(CmdOutput, "^[0-9]+", [{capture, first, list}]) of
        {match, [Match]} -> list_to_integer(Match);
        _ ->
            rabbit_log:warning(
                "Failed to get memory page size, using 4096:~n~p~n",
                [CmdOutput]),
            4096
    end.

%% get_total_memory(OS) -> Total
%% Windows and Freebsd code based on: memsup:get_memory_usage/1
%% Original code was part of OTP and released under "Erlang Public License".

get_total_memory({unix, darwin}) ->
    sysctl("hw.memsize");

get_total_memory({unix, freebsd}) ->
    PageSize  = sysctl("vm.stats.vm.v_page_size"),
    PageCount = sysctl("vm.stats.vm.v_page_count"),
    PageCount * PageSize;

get_total_memory({unix, openbsd}) ->
    sysctl("hw.usermem");

get_total_memory({win32, _OSname}) ->
    [Result|_] = os_mon_sysinfo:get_mem_info(),
    {ok, [_MemLoad, TotPhys, _AvailPhys, _TotPage, _AvailPage, _TotV, _AvailV],
     _RestStr} =
        io_lib:fread("~d~d~d~d~d~d~d", Result),
    TotPhys;

get_total_memory({unix, linux}) ->
    File = read_proc_file("/proc/meminfo"),
    Lines = string:tokens(File, "\n"),
    Dict = dict:from_list(lists:map(fun parse_line_linux/1, Lines)),
    dict:fetch('MemTotal', Dict);

get_total_memory({unix, sunos}) ->
    File = cmd("/usr/sbin/prtconf"),
    Lines = string:tokens(File, "\n"),
    Dict = dict:from_list(lists:map(fun parse_line_sunos/1, Lines)),
    dict:fetch('Memory size', Dict);

get_total_memory({unix, aix}) ->
    File = cmd("/usr/bin/vmstat -v"),
    Lines = string:tokens(File, "\n"),
    Dict = dict:from_list(lists:map(fun parse_line_aix/1, Lines)),
    dict:fetch('memory pages', Dict) * 4096;

get_total_memory(_OsType) ->
    unknown.

%% A line looks like "MemTotal:         502968 kB"
%% or (with broken OS/modules) "Readahead      123456 kB"
parse_line_linux(Line) ->
    {Name, Value, UnitRest} =
        case string:tokens(Line, ":") of
            %% no colon in the line
            [S] ->
                [K, RHS] = re:split(S, "\s", [{parts, 2}, {return, list}]),
                [V | Unit] = string:tokens(RHS, " "),
                {K, V, Unit};
            [K, RHS | _Rest] ->
                [V | Unit] = string:tokens(RHS, " "),
                {K, V, Unit}
        end,
    Value1 = case UnitRest of
        []     -> list_to_integer(Value); %% no units
        ["kB"] -> list_to_integer(Value) * 1024
    end,
    {list_to_atom(Name), Value1}.

%% A line looks like "Memory size: 1024 Megabytes"
parse_line_sunos(Line) ->
    case string:tokens(Line, ":") of
        [Name, RHS | _Rest] ->
            [Value1 | UnitsRest] = string:tokens(RHS, " "),
            Value2 = case UnitsRest of
                         ["Gigabytes"] ->
                             list_to_integer(Value1) * ?ONE_MiB * 1024;
                         ["Megabytes"] ->
                             list_to_integer(Value1) * ?ONE_MiB;
                         ["Kilobytes"] ->
                             list_to_integer(Value1) * 1024;
                         _ ->
                             Value1 ++ UnitsRest %% no known units
                     end,
            {list_to_atom(Name), Value2};
        [Name] -> {list_to_atom(Name), none}
    end.

%% Lines look like " 12345 memory pages"
%% or              "  80.1 maxpin percentage"
parse_line_aix(Line) ->
    [Value | NameWords] = string:tokens(Line, " "),
    Name = string:join(NameWords, " "),
    {list_to_atom(Name),
     case lists:member($., Value) of
         true  -> trunc(list_to_float(Value));
         false -> list_to_integer(Value)
     end}.

sysctl(Def) ->
    list_to_integer(cmd("/usr/bin/env sysctl -n " ++ Def) -- "\n").

%% file:read_file does not work on files in /proc as it seems to get
%% the size of the file first and then read that many bytes. But files
%% in /proc always have length 0, we just have to read until we get
%% eof.
read_proc_file(File) ->
    {ok, IoDevice} = file:open(File, [read, raw]),
    Res = read_proc_file(IoDevice, []),
    _ = file:close(IoDevice),
    lists:flatten(lists:reverse(Res)).

-define(BUFFER_SIZE, 1024).
read_proc_file(IoDevice, Acc) ->
    case file:read(IoDevice, ?BUFFER_SIZE) of
        {ok, Res} -> read_proc_file(IoDevice, [Res | Acc]);
        eof       -> Acc
    end.<|MERGE_RESOLUTION|>--- conflicted
+++ resolved
@@ -139,18 +139,8 @@
 %% for details.
 -spec get_process_memory() -> Bytes :: integer().
 get_process_memory() ->
-<<<<<<< HEAD
-    try
-        {ProcMem, _} = get_memory_use(bytes),
-        ProcMem
-    catch exit:{noproc, Error} ->
-        rabbit_log:warning("Memory monitor process not yet started: ~p~n", [Error]),
-        get_process_memory_uncached()
-    end.
-=======
     {ProcMem, _} = get_memory_use(bytes),
     ProcMem.
->>>>>>> b0485159
 
 -spec get_memory_calculation_strategy() -> rss | erlang.
 get_memory_calculation_strategy() ->
@@ -241,8 +231,6 @@
 %% Server Internals
 %%----------------------------------------------------------------------------
 
-<<<<<<< HEAD
-=======
 get_cached_process_memory_and_limit() ->
     try
         gen_server:call(?MODULE, get_cached_process_memory_and_limit, infinity)
@@ -252,7 +240,6 @@
         {ProcessMemory, infinity}
     end.
 
->>>>>>> b0485159
 get_process_memory_uncached() ->
     TmpState = init_state_by_os(#state{}),
     TmpState#state.process_memory.
@@ -278,11 +265,7 @@
                                               page_size = PageSize,
                                               proc_file = ProcFile}) ->
     Data = read_proc_file(ProcFile),
-<<<<<<< HEAD
-    [_|[RssPagesStr|_]] = string:split(Data, " ", all),
-=======
     [_|[RssPagesStr|_]] = string:tokens(Data, " "),
->>>>>>> b0485159
     ProcMem = list_to_integer(RssPagesStr) * PageSize,
     {ok, ProcMem};
 get_process_memory_using_strategy(rss, #state{os_type = {unix, _},
