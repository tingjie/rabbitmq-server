--- conflicted
+++ resolved
@@ -31,20 +31,11 @@
 
 -record(amqp_msg, {props, payload}).
 
-<<<<<<< HEAD
 -record(amqp_params, {username     = <<"guest">>,
                       password     = <<"guest">>,
                       virtual_host = <<"/">>,
                       host         = <<"localhost">>,
-                      %% TODO: replace with ?PROTOCOL_PORT
-                      port         = 5672}).
-=======
--record(amqp_params, {username     = "guest",
-                      password     = "guest",
-                      virtual_host = "/",
-                      host         = "localhost",
                       port         = ?PROTOCOL_PORT}).
->>>>>>> dfe76f4a
 
 -record(connection_state, {username,
                            password,
