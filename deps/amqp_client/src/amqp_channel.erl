%%   The contents of this file are subject to the Mozilla Public License
%%   Version 1.1 (the "License"); you may not use this file except in
%%   compliance with the License. You may obtain a copy of the License at
%%   http://www.mozilla.org/MPL/
%%
%%   Software distributed under the License is distributed on an "AS IS"
%%   basis, WITHOUT WARRANTY OF ANY KIND, either express or implied. See the
%%   License for the specific language governing rights and limitations
%%   under the License.
%%
%%   The Original Code is the RabbitMQ Erlang Client.
%%
%%   The Initial Developers of the Original Code are LShift Ltd.,
%%   Cohesive Financial Technologies LLC., and Rabbit Technologies Ltd.
%%
%%   Portions created by LShift Ltd., Cohesive Financial
%%   Technologies LLC., and Rabbit Technologies Ltd. are Copyright (C)
%%   2007 LShift Ltd., Cohesive Financial Technologies LLC., and Rabbit
%%   Technologies Ltd.;
%%
%%   All Rights Reserved.
%%
%%   Contributor(s): Ben Hood <0x6e6562@gmail.com>.
%%

-module(amqp_channel).

-include_lib("rabbitmq_server/include/rabbit.hrl").
-include_lib("rabbitmq_server/include/rabbit_framing.hrl").
-include_lib("stdlib/include/qlc.hrl").
-include("amqp_client.hrl").

-behaviour(gen_server).

-export([init/1, terminate/2, code_change/3, handle_call/3, handle_cast/2,
         handle_info/2]).
-export([call/2, call/3, cast/2, cast/3]).
-export([subscribe/3]).
-export([register_direct_peer/2]).
-export([register_return_handler/2]).
-export([register_flow_handler/2]).

%% This diagram shows the interaction between the different component
%% processes in an AMQP client scenario.
%%
%%                             message* / reply*        +-------+
%%                            +----------------------   | queue |
%%                            |                         +-------+
%%                            |
%%                            |                          +-----+
%%                            v                          |     |
%%           request                     reply*          |     v
%% +------+  -------+  +--------------+  <------+  +----------------+
%% | User |         |  | amqp_channel |         |  | direct_channel |
%% +------+  <------+  +--------------+  -------+  +----------------+
%%           response /        |          request
%% cast/call         /         |
%%                  /          | message
%%                 /           v
%% +-------------+/       +----------+
%% | Pending RPC |        | Consumer |
%% +-------------+        +----------+
%%       |
%% [consumer tag --> consumer pid]
%%
%% These notifications are processed asynchronously via
%% handle_info/2 callbacks

%%---------------------------------------------------------------------------
%% AMQP Channel API methods
%%---------------------------------------------------------------------------

%% Generic AMQP RPC mechanism that expects a pseudo synchronous response
call(Channel, Method) ->
    gen_server:call(Channel, {call, Method}).

%% Generic AMQP send mechanism with content
call(Channel, Method, Content) ->
    gen_server:call(Channel, {call, Method, Content}).

%% Generic AMQP send mechanism that doesn't expect a response
cast(Channel, Method) ->
    gen_server:cast(Channel, {cast, Method}).

%% Generic AMQP send mechanism that doesn't expect a response
cast(Channel, Method, Content) ->
    gen_server:cast(Channel, {cast, Method, Content}).

%%---------------------------------------------------------------------------
%% Consumer registration
%%---------------------------------------------------------------------------

%% Registers a consumer pid with the channel
subscribe(Channel, BasicConsume = #'basic.consume'{}, Consumer) ->
    gen_server:call(Channel, {BasicConsume, Consumer}).


%%---------------------------------------------------------------------------
%% Direct peer registration
%%---------------------------------------------------------------------------

%% Registers the direct channel peer with the state of this channel.
%% This registration occurs after the amqp_channel gen_server instance
%% because the pid of this amqp_channel needs to be passed into the
%% initialization of that direct channel process, hence the resulting
%% direct channel pid can only be post-registered.

%% Have another look at this: This is also being used to register a writer
%% pid in the network case as well.........code reuse ;-)
register_direct_peer(Channel, Peer) ->
    gen_server:cast(Channel, {register_direct_peer, Peer} ).

%% Registers a handler to deal with returned messages
register_return_handler(Channel, ReturnHandler) ->
    gen_server:cast(Channel, {register_return_handler, ReturnHandler} ).

%% Registers a handler to deal with flow control
register_flow_handler(Channel, FlowHandler) ->
    gen_server:cast(Channel, {register_flow_handler, FlowHandler} ).

%%---------------------------------------------------------------------------
%% Internal plumbing
%%---------------------------------------------------------------------------

rpc_top_half(Method, From, State = #channel_state{writer_pid = Writer,
                                                  rpc_requests = RequestQueue,
                                                  do2 = Do2}) ->
    % Enqueue the incoming RPC request to serialize RPC dispatching
    NewRequestQueue = queue:in({From, Method}, RequestQueue),
    NewState = State#channel_state{rpc_requests = NewRequestQueue},
    case queue:len(NewRequestQueue) of
        1 ->
            Do2(Writer,Method);
        _ ->
            ok
        end,
    {noreply, NewState}.

rpc_bottom_half(#'channel.close'{reply_code = ReplyCode,
                                 reply_text = ReplyText}, State) ->
    io:format("Channel received close from peer, code: ~p , message: ~p~n",
              [ReplyCode,ReplyText]),
    {stop, normal, State};

rpc_bottom_half(Reply, State = #channel_state{writer_pid = Writer,
                                              rpc_requests = RequestQueue,
                                              do2 = Do2}) ->
    NewRequestQueue =
        case queue:out(RequestQueue) of
            {empty, {[], []}}        -> exit(empty_rpc_bottom_half);
            {{value, {From, _}}, Q}  -> gen_server:reply(From, Reply),
                                        Q
        end,
    case queue:is_empty(NewRequestQueue) of
        true  -> ok;
        false -> {_NewFrom, Method} = queue:head(NewRequestQueue),
                 Do2(Writer, Method)
    end,
    {noreply, State#channel_state{rpc_requests = NewRequestQueue}}.


resolve_consumer(_ConsumerTag, #channel_state{consumers = []}) ->
    exit(no_consumers_registered);

resolve_consumer(ConsumerTag, #channel_state{consumers = Consumers}) ->
    dict:fetch(ConsumerTag, Consumers).

register_consumer(ConsumerTag, Consumer,
                  State = #channel_state{consumers = Consumers0}) ->
    Consumers1 = dict:store(ConsumerTag, Consumer, Consumers0),
    State#channel_state{consumers = Consumers1}.

unregister_consumer(ConsumerTag,
                    State = #channel_state{consumers = Consumers0}) ->
    Consumers1 = dict:erase(ConsumerTag, Consumers0),
    State#channel_state{consumers = Consumers1}.

shutdown_writer(State = #channel_state{close_fun = CloseFun,
                                       writer_pid = WriterPid}) ->
    CloseFun(WriterPid),
    State.

channel_cleanup(State = #channel_state{consumers = []}) ->
    shutdown_writer(State);

channel_cleanup(State = #channel_state{consumers = Consumers}) ->
    Terminator = fun(_ConsumerTag, Consumer) -> Consumer ! shutdown end,
    dict:map(Terminator, Consumers),
    NewState = State#channel_state{closing = true, consumers = []},
    shutdown_writer(NewState).

return_handler(State = #channel_state{return_handler_pid = undefined}) ->
    %% TODO what about trapping exits??
    {ok, ReturnHandler} = gen_event:start_link(),
    gen_event:add_handler(ReturnHandler, amqp_return_handler , [] ),
    {ReturnHandler, State#channel_state{return_handler_pid = ReturnHandler}};

return_handler(State = #channel_state{return_handler_pid = ReturnHandler}) ->
    {ReturnHandler, State}.

handle_method(ConsumeOk = #'basic.consume_ok'{consumer_tag = ConsumerTag},
              State = #channel_state{anon_sub_requests = Anon,
                                     tagged_sub_requests = Tagged}) ->
    {_From, Consumer, State0} =
        case dict:find(ConsumerTag, Tagged) of
            {ok, {F,C}} ->
                NewTagged = dict:erase(ConsumerTag,Tagged),
                {F,C,State#channel_state{tagged_sub_requests = NewTagged}};
            error ->
                case queue:out(Anon) of
                    {empty, _} ->
                        exit(anonymous_queue_empty, ConsumerTag);
                    {{value, {F, C}}, NewAnon} ->
                        {F, C,
                         State#channel_state{anon_sub_requests = NewAnon}}
                end
        end,
    Consumer ! ConsumeOk,
    State1 = register_consumer(ConsumerTag, Consumer, State0),
    rpc_bottom_half(ConsumeOk, State1);

handle_method(CancelOk = #'basic.cancel_ok'{consumer_tag = ConsumerTag},
              State) ->
    Consumer = resolve_consumer(ConsumerTag, State),
    Consumer ! CancelOk,
    NewState = unregister_consumer(ConsumerTag, State),
    rpc_bottom_half(CancelOk, NewState);

handle_method(CloseOk = #'channel.close_ok'{}, State) ->
    {noreply, NewState} = rpc_bottom_half(CloseOk, State),
    {stop, normal, NewState};

%% This handles the flow control flag that the broker initiates.
%% If defined, it informs the flow control handler to suspend submitting
%% any content bearing methods
handle_method(Flow = #'channel.flow'{active = Active},
              State = #channel_state{writer_pid = Writer,
                                     do2 = Do2,
                                     flow_handler_pid = FlowHandler}) ->
    case FlowHandler of
        undefined -> ok;
        _ -> FlowHandler ! Flow
    end,
    Do2(Writer, #'channel.flow_ok'{active = Active}),
    {noreply, State#channel_state{flow_control = not(Active)}};

handle_method(Method, State) ->
    rpc_bottom_half(Method, State).

handle_method(Deliver = #'basic.deliver'{consumer_tag = ConsumerTag},
              Content, State) ->
    Consumer = resolve_consumer(ConsumerTag, State),
    Consumer ! {Deliver, Content},
    {noreply, State};

%% Why is the consumer a handle_method/3 call with the network driver,
%% but this is a handle_method/2 call with the direct driver?
handle_method('basic.consume_ok', ConsumerTag, State) ->
    handle_method(#'basic.consume_ok'{consumer_tag = ConsumerTag}, State);

handle_method(BasicReturn = #'basic.return'{}, Content, State) ->
    {ReturnHandler, NewState} = return_handler(State),
    ReturnHandler ! {BasicReturn, Content},
    {noreply, NewState};

handle_method(Method, Content, State) ->
    rpc_bottom_half( {Method, Content} , State).

%%---------------------------------------------------------------------------
%% gen_server callbacks
%%---------------------------------------------------------------------------

init([InitialState]) ->
    {ok, InitialState}.

%% Standard implementation of top half of the call/2 command
%% Do not accept any further RPCs when the channel is about to close
handle_call({call, Method}, From, State = #channel_state{closing = false}) ->
    rpc_top_half(Method, From, State);

handle_call({call, _Method, _Content}, _From,
            State = #channel_state{flow_control = true}) ->
    {reply, blocked, State};

handle_call({call, Method, Content}, _From,
            State = #channel_state{writer_pid = Writer, do3 = Do3}) ->
    Do3(Writer, Method, Content),
    {reply, ok, State};

%% Top half of the basic consume process.
%% Sets up the consumer for registration in the bottom half of this RPC.
handle_call({Method = #'basic.consume'{consumer_tag = Tag}, Consumer},
            From, State = #channel_state{anon_sub_requests = Subs})
            when Tag =:= undefined ; size(Tag) == 0 ->
    NewSubs = queue:in({From,Consumer}, Subs),
    NewState = State#channel_state{anon_sub_requests = NewSubs},
    NewMethod =  Method#'basic.consume'{consumer_tag = <<"">>},
    rpc_top_half(NewMethod, From, NewState);

handle_call({Method = #'basic.consume'{consumer_tag = Tag}, Consumer},
            From, State = #channel_state{tagged_sub_requests = Subs})
            when is_binary(Tag) ->
    % TODO test whether this tag already exists, either in the pending tagged
    % request map or in general as already subscribed consumer
    NewSubs = dict:store(Tag,{From,Consumer},Subs),
    NewState = State#channel_state{tagged_sub_requests = NewSubs},
    rpc_top_half(Method, From, NewState).

%% Standard implementation of the cast/2 command
handle_cast({cast, Method}, State = #channel_state{writer_pid = Writer,
                                                   do2 = Do2}) ->
    Do2(Writer, Method),
    {noreply, State};

%% This discards any message submitted to the channel when flow control is
%% active
handle_cast({cast, Method, _Content},
            State = #channel_state{flow_control = true}) ->
    % Discard the message and log it
    io:format("Discarding content bearing method (~p) ~n", [Method]),
    {noreply, State};

%% Standard implementation of the cast/3 command
handle_cast({cast, Method, Content},
            State = #channel_state{writer_pid = Writer, do3 = Do3}) ->
    Do3(Writer, Method, Content),
    {noreply, State};

%% Registers the direct channel peer when using the direct client
handle_cast({register_direct_peer, Peer}, State) ->
    link(Peer),
    process_flag(trap_exit, true),
    NewState = State#channel_state{writer_pid = Peer},
    {noreply, NewState};

%% Registers a handler to process return messages
handle_cast({register_return_handler, ReturnHandler}, State) ->
    NewState = State#channel_state{return_handler_pid = ReturnHandler},
    {noreply, NewState};

%% Registers a handler to process flow control messages
handle_cast({register_flow_handler, FlowHandler}, State) ->
    NewState = State#channel_state{flow_handler_pid = FlowHandler},
    {noreply, NewState};

handle_cast({notify_sent, _Peer}, State) ->
    {noreply, State};

%%---------------------------------------------------------------------------
%% Network Writer methods (gen_server callbacks).
%% These callbacks are invoked when a network channel sends messages
%% to this gen_server instance.
%%---------------------------------------------------------------------------

handle_cast( {method, Method, none}, State) ->
    handle_method(Method, State);

handle_cast( {method, Method, Content}, State) ->
    handle_method(Method, Content, State).

%%---------------------------------------------------------------------------
%% Rabbit Writer API methods (gen_server callbacks).
%% These callbacks are invoked when a direct channel sends messages
%% to this gen_server instance.
%%---------------------------------------------------------------------------

handle_info( {send_command, Method}, State) ->
    handle_method(Method, State);

handle_info( {send_command, Method, Content}, State) ->
    handle_method(Method, Content, State);

handle_info(shutdown, State) ->
    NewState = channel_cleanup(State),
    {stop, normal, NewState};

%% Handles the delivery of a message from a direct channel
handle_info( {send_command_and_notify, Q, ChPid, Method, Content}, State) ->
    handle_method(Method, Content, State),
    rabbit_amqqueue:notify_sent(Q, ChPid),
    {noreply, State};

<<<<<<< HEAD
=======
handle_info(shutdown, State) ->
    {stop, normal, State};
>>>>>>> ca0d496a

%% Handle a trapped exit, e.g. from the direct peer
%% In the direct case this is the local channel
%% In the network case this is the process that writes to the socket
%% on a per channel basis
handle_info({'EXIT', _Pid, Reason},
            State = #channel_state{number = Number}) ->
    io:format("Channel ~p is shutting down due to: ~p~n",[Number, Reason]),
    {stop, normal, State};

%% This is for a channel exception that can't be otherwise handled
<<<<<<< HEAD
handle_info( {channel_exit, _Channel, Reason}, State) ->
    NewState = channel_cleanup(State),
    {stop, Reason, NewState}.
=======
handle_info( {channel_exception, Channel, Reason}, State) ->
    io:format("Channel ~p is shutting down due to: ~p~n",[Channel, Reason]),
    {stop, shutdown, State}.
>>>>>>> ca0d496a

%%---------------------------------------------------------------------------
%% Rest of the gen_server callbacks
%%---------------------------------------------------------------------------

terminate(_Reason, State) ->
    channel_cleanup(State),
    ok.

code_change(_OldVsn, State, _Extra) ->
    State.
<|MERGE_RESOLUTION|>--- conflicted
+++ resolved
@@ -380,11 +380,6 @@
     rabbit_amqqueue:notify_sent(Q, ChPid),
     {noreply, State};
 
-<<<<<<< HEAD
-=======
-handle_info(shutdown, State) ->
-    {stop, normal, State};
->>>>>>> ca0d496a
 
 %% Handle a trapped exit, e.g. from the direct peer
 %% In the direct case this is the local channel
@@ -396,15 +391,8 @@
     {stop, normal, State};
 
 %% This is for a channel exception that can't be otherwise handled
-<<<<<<< HEAD
 handle_info( {channel_exit, _Channel, Reason}, State) ->
-    NewState = channel_cleanup(State),
-    {stop, Reason, NewState}.
-=======
-handle_info( {channel_exception, Channel, Reason}, State) ->
-    io:format("Channel ~p is shutting down due to: ~p~n",[Channel, Reason]),
-    {stop, shutdown, State}.
->>>>>>> ca0d496a
+   {stop, Reason, State}.
 
 %%---------------------------------------------------------------------------
 %% Rest of the gen_server callbacks
