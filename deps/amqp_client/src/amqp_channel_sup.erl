%%   The contents of this file are subject to the Mozilla Public License
%%   Version 1.1 (the "License"); you may not use this file except in
%%   compliance with the License. You may obtain a copy of the License at
%%   http://www.mozilla.org/MPL/
%%
%%   Software distributed under the License is distributed on an "AS IS"
%%   basis, WITHOUT WARRANTY OF ANY KIND, either express or implied. See the
%%   License for the specific language governing rights and limitations
%%   under the License.
%%
%%   The Original Code is the RabbitMQ Erlang Client.
%%
%%   The Initial Developers of the Original Code are LShift Ltd.,
%%   Cohesive Financial Technologies LLC., and Rabbit Technologies Ltd.
%%
%%   Portions created by LShift Ltd., Cohesive Financial
%%   Technologies LLC., and Rabbit Technologies Ltd. are Copyright (C)
%%   2007 LShift Ltd., Cohesive Financial Technologies LLC., and Rabbit
%%   Technologies Ltd.;
%%
%%   All Rights Reserved.
%%
%%   Contributor(s): ____________________.

%% @private
-module(amqp_channel_sup).

-include("amqp_client.hrl").

-behaviour(supervisor2).

-export([start_link/3]).
-export([init/1]).

%%---------------------------------------------------------------------------
%% Interface
%%---------------------------------------------------------------------------

start_link(Driver, InfraArgs, ChNumber) ->
    {ok, Sup} = supervisor2:start_link(?MODULE, []),
    SIF = start_infrastructure_fun(Sup, Driver, InfraArgs, ChNumber),
    {ok, _} = supervisor2:start_child(Sup,
                  {channel, {amqp_channel, start_link, [Driver, ChNumber, SIF]},
                   intrinsic, brutal_kill, worker, [amqp_channel]}),
    {ok, Sup}.

%%---------------------------------------------------------------------------
%% Internal plumbing
%%---------------------------------------------------------------------------

<<<<<<< HEAD
start_infrastructure(Sup, direct, [User, VHost, Collector], ChPid, ChNumber) ->
    {ok, _} = supervisor2:start_child(Sup,
                  {rabbit_channel, {rabbit_channel, start_link,
                                    [ChNumber, ChPid, ChPid, User, VHost,
                                     Collector]},
                   permanent, ?MAX_WAIT, worker, [rabbit_channel]}),
    ok;
start_infrastructure(Sup, network, [Sock], ChPid, ChNumber) ->
    {ok, _} = supervisor2:start_child(Sup,
                  {framing, {rabbit_framing_channel, start_link,
                             [ChPid, ?PROTOCOL]},
                   permanent, ?MAX_WAIT, worker, [rabbit_framing_channel]}),
    {ok, _} = supervisor2:start_child(Sup,
                  {writer, {rabbit_writer, start_link,
                            [Sock, ChNumber, ?FRAME_MIN_SIZE, ?PROTOCOL]},
                   permanent, ?MAX_WAIT, worker, [rabbit_writer]}),
    ok.
=======
start_infrastructure_fun(Sup, direct, [User, VHost, Collector], ChNumber) ->
    fun() ->
        ChPid = self(),
        {ok, RabbitChannel} = supervisor2:start_child(Sup,
                      {rabbit_channel, {rabbit_channel, start_link,
                                        [ChNumber, ChPid, ChPid, User, VHost,
                                         Collector, start_limiter_fun(Sup)]},
                       transient, ?MAX_WAIT, worker, [rabbit_channel]}),
        {RabbitChannel}
    end;
start_infrastructure_fun(Sup, network, [Sock, MainReader], ChNumber) ->
    fun() ->
        ChPid = self(),
        {ok, Framing} = supervisor2:start_child(Sup,
                        {framing, {rabbit_framing_channel, start_link,
                                   [Sup, ChPid, ?PROTOCOL]},
                         intrinsic, ?MAX_WAIT, worker,
                         [rabbit_framing_channel]}),
        {ok, Writer} = supervisor2:start_child(Sup,
                           {writer, {rabbit_writer, start_link,
                                     [Sock, ChNumber, ?FRAME_MIN_SIZE,
                                      ?PROTOCOL, MainReader]},
                            intrinsic, ?MAX_WAIT, worker, [rabbit_writer]}),
        %% This call will disappear as part of bug 23024
        amqp_main_reader:register_framing_channel(MainReader, ChNumber,
                                                  Framing),
        {Writer}
    end.

start_limiter_fun(Sup) ->
    fun(UnackedCount) ->
        Parent = self(),
        {ok, _} = supervisor2:start_child(Sup,
                      {limiter, {rabbit_limiter, start_link,
                                 [Parent, UnackedCount]},
                       transient, ?MAX_WAIT, worker, [rabbit_limiter]})
    end.
>>>>>>> 3f03c6a2

%%---------------------------------------------------------------------------
%% supervisor2 callbacks
%%---------------------------------------------------------------------------

init([]) ->
    {ok, {{one_for_all, 0, 1}, []}}.<|MERGE_RESOLUTION|>--- conflicted
+++ resolved
@@ -48,25 +48,6 @@
 %% Internal plumbing
 %%---------------------------------------------------------------------------
 
-<<<<<<< HEAD
-start_infrastructure(Sup, direct, [User, VHost, Collector], ChPid, ChNumber) ->
-    {ok, _} = supervisor2:start_child(Sup,
-                  {rabbit_channel, {rabbit_channel, start_link,
-                                    [ChNumber, ChPid, ChPid, User, VHost,
-                                     Collector]},
-                   permanent, ?MAX_WAIT, worker, [rabbit_channel]}),
-    ok;
-start_infrastructure(Sup, network, [Sock], ChPid, ChNumber) ->
-    {ok, _} = supervisor2:start_child(Sup,
-                  {framing, {rabbit_framing_channel, start_link,
-                             [ChPid, ?PROTOCOL]},
-                   permanent, ?MAX_WAIT, worker, [rabbit_framing_channel]}),
-    {ok, _} = supervisor2:start_child(Sup,
-                  {writer, {rabbit_writer, start_link,
-                            [Sock, ChNumber, ?FRAME_MIN_SIZE, ?PROTOCOL]},
-                   permanent, ?MAX_WAIT, worker, [rabbit_writer]}),
-    ok.
-=======
 start_infrastructure_fun(Sup, direct, [User, VHost, Collector], ChNumber) ->
     fun() ->
         ChPid = self(),
@@ -90,9 +71,6 @@
                                      [Sock, ChNumber, ?FRAME_MIN_SIZE,
                                       ?PROTOCOL, MainReader]},
                             intrinsic, ?MAX_WAIT, worker, [rabbit_writer]}),
-        %% This call will disappear as part of bug 23024
-        amqp_main_reader:register_framing_channel(MainReader, ChNumber,
-                                                  Framing),
         {Writer}
     end.
 
@@ -104,7 +82,6 @@
                                  [Parent, UnackedCount]},
                        transient, ?MAX_WAIT, worker, [rabbit_limiter]})
     end.
->>>>>>> 3f03c6a2
 
 %%---------------------------------------------------------------------------
 %% supervisor2 callbacks
