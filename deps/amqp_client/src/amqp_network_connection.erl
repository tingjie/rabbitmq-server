--- conflicted
+++ resolved
@@ -74,22 +74,16 @@
 %% gen_server callbacks
 %%---------------------------------------------------------------------------
 
-<<<<<<< HEAD
 init([Sup, AmqpParams, SIF]) ->
     {ok, #state{sup = Sup,
                 params = AmqpParams,
-=======
-init([Sup, AmqpParams, ChSupSup, SIF]) ->
-    {ok, #state{sup                      = Sup,
-                params                   = AmqpParams,
-                channel_sup_sup          = ChSupSup,
->>>>>>> d0641aef
                 start_infrastructure_fun = SIF}}.
 
-handle_call({command, Command}, From, #state{closing = false} = State) ->
-    handle_command(Command, From, State);
-handle_call({command, _Command}, _From, State) ->
-    {reply, closing, State};
+handle_call({command, Command}, From, #state{closing = Closing} = State) ->
+    case Closing of
+        false -> handle_command(Command, From, State);
+        _     -> {reply, closing, State}
+    end;
 handle_call({info, Items}, _From, State) ->
     {reply, [{Item, i(Item, State)} || Item <- Items], State};
 handle_call(info_keys, _From, State) ->
@@ -110,7 +104,6 @@
     {stop, {socket_closing_timeout, closing_to_reason(Closing)}, State};
 handle_info(socket_closed, State) ->
     handle_socket_closed(State);
-<<<<<<< HEAD
 handle_info({hard_error_in_channel, Pid, Reason}, State) ->
     ?LOG_WARN("Connection (~p) closing: channel (~p) received hard error ~p "
               "from server~n", [self(), Pid, Reason]),
@@ -123,15 +116,9 @@
             State = #state{framing0 = Framing0}) ->
     {stop, {channel0_died, Reason}, State};
 handle_info({channel_exit, 0, Reason},State) ->
-    {stop, {channel0_died, Reason}, State}.
-=======
-%% DOWN signals from channels
-handle_info({'DOWN', _, process, Pid, Reason}, State) ->
-    handle_channel_exit(Pid, Reason, State);
-%% timeout from heartbeat receiver
+    {stop, {channel0_died, Reason}, State};
 handle_info(timeout, State) ->
     {stop, heartbeat_timeout, State}.
->>>>>>> d0641aef
 
 terminate(_Reason, _State) ->
     ok.
@@ -144,30 +131,13 @@
 %%---------------------------------------------------------------------------
 
 handle_command({open_channel, ProposedNumber}, _From,
-<<<<<<< HEAD
                State = #state{sock = Sock, channels_manager = ChMgr}) ->
     {reply, amqp_channels_manager:open_channel(ChMgr, ProposedNumber, [Sock]),
      State};
-=======
-               State = #state{sock            = Sock,
-                              channels        = Channels,
-                              max_channel     = MaxChannel,
-                              main_reader     = MainReader,
-                              channel_sup_sup = ChSupSup}) ->
-    try amqp_channel_util:open_channel(ChSupSup, ProposedNumber, MaxChannel,
-                                       [Sock, MainReader], Channels) of
-        {ChannelPid, NewChannels} ->
-            {reply, {ok, ChannelPid}, State#state{channels = NewChannels}}
-    catch
-        error:out_of_channel_numbers = Error ->
-            {reply, {error, {Error, MaxChannel}}, State}
-    end;
-
->>>>>>> d0641aef
 handle_command({close, #'connection.close'{} = Close}, From, State) ->
     {noreply, set_closing_state(flush, #closing{reason = app_initiated_close,
-                                                close  = Close,
-                                                from   = From},
+                                                close = Close,
+                                                from = From},
                                 State)}.
 
 %%---------------------------------------------------------------------------
@@ -177,7 +147,7 @@
 handle_method(#'connection.close'{} = Close, none, State) ->
     {noreply, set_closing_state(abrupt,
                                 #closing{reason = server_initiated_close,
-                                         close  = Close},
+                                         close = Close},
                                 State)};
 handle_method(#'connection.close_ok'{}, none,
               State = #state{closing = Closing}) ->
@@ -307,44 +277,11 @@
     {stop, socket_closed_unexpectedly, State}.
 
 %%---------------------------------------------------------------------------
-<<<<<<< HEAD
-=======
-%% Channel utilities
-%%---------------------------------------------------------------------------
-
-unregister_channel(Pid, State = #state{channels = Channels}) ->
-    NewChannels = amqp_channel_util:unregister_channel_pid(Pid, Channels),
-    NewState = State#state{channels = NewChannels},
-    check_trigger_all_channels_closed_event(NewState).
-
-check_trigger_all_channels_closed_event(#state{closing = false} = State) ->
-    State;
-check_trigger_all_channels_closed_event(#state{channels = Channels,
-                                               closing  = Closing} = State) ->
-    #closing{phase = terminate_channels} = Closing, %% assertion
-    case amqp_channel_util:is_channel_dict_empty(Channels) of
-        true  -> all_channels_closed_event(State);
-        false -> State
-    end.
-
-handle_channel_exit(Pid, Reason,
-            #state{channels = Channels, closing = Closing} = State) ->
-    case amqp_channel_util:handle_exit(Pid, Reason, Channels, Closing) of
-        stop   -> {stop, Reason, State};
-        normal -> {noreply, unregister_channel(Pid, State)};
-        close  -> {noreply, set_closing_state(abrupt, internal_error_closing(),
-                                              unregister_channel(Pid, State))};
-        other  -> {noreply, set_closing_state(abrupt, internal_error_closing(),
-                                              State)}
-    end.
-
-%%---------------------------------------------------------------------------
->>>>>>> d0641aef
 %% Handshake
 %%---------------------------------------------------------------------------
 
-do_connect(State = #state{params = #amqp_params{host        = Host,
-                                                port        = Port,
+do_connect(State = #state{params = #amqp_params{host = Host,
+                                                port = Port,
                                                 ssl_options = none}}) ->
     case gen_tcp:connect(Host, Port, ?RABBIT_TCP_OPTS) of
         {ok, Sock}      -> handshake(State#state{sock = Sock});
@@ -352,8 +289,8 @@
                                      [Reason]),
                            exit(Reason)
     end;
-do_connect(State = #state{params = #amqp_params{host        = Host,
-                                                port        = Port,
+do_connect(State = #state{params = #amqp_params{host = Host,
+                                                port = Port,
                                                 ssl_options = SslOpts}}) ->
     rabbit_misc:start_applications([crypto, ssl]),
     case gen_tcp:connect(Host, Port, ?RABBIT_TCP_OPTS) of
@@ -381,18 +318,11 @@
 
 start_infrastructure(State = #state{start_infrastructure_fun = SIF,
                                     sock = Sock}) ->
-<<<<<<< HEAD
-    {ChMgr, MainReader, Framing, Writer, SHF} = SIF(Sock),
+    {ok, {ChMgr, MainReader, Framing, Writer, SHF}} = SIF(Sock),
     State#state{channels_manager = ChMgr,
                 main_reader = MainReader,
                 framing0 = Framing,
                 writer0 = Writer,
-=======
-    {ok, {MainReader, Framing, Writer, SHF}} = SIF(Sock),
-    State#state{main_reader         = MainReader,
-                framing0            = Framing,
-                writer0             = Writer,
->>>>>>> d0641aef
                 start_heartbeat_fun = SHF}.
 
 network_handshake(State = #state{params = Params, channels_manager = ChMgr}) ->
@@ -413,22 +343,17 @@
     ?LOG_INFO("Negotiated maximums: (Channel = ~p, Frame = ~p, "
               "Heartbeat = ~p)~n",
              [ChannelMax, FrameMax, Heartbeat]),
-<<<<<<< HEAD
     if ChannelMax =/= 0 -> amqp_channels_manager:set_channel_max(ChMgr,
                                                                  ChannelMax);
        true             -> ok
     end,
     State#state{channel_max = ChannelMax,
                 heartbeat = Heartbeat,
-=======
-    State#state{max_channel       = ChannelMax,
-                heartbeat         = Heartbeat,
->>>>>>> d0641aef
                 server_properties = ServerProperties}.
 
 start_heartbeat(#state{start_heartbeat_fun = SHF,
-                       sock                = Sock,
-                       heartbeat           = Heartbeat}) ->
+                       sock = Sock,
+                       heartbeat = Heartbeat}) ->
     SHF(Sock, Heartbeat).
 
 check_version(#'connection.start'{version_major = ?PROTOCOL_VERSION_MAJOR,
