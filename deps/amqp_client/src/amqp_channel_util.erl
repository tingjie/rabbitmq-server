--- conflicted
+++ resolved
@@ -56,17 +56,10 @@
 %%---------------------------------------------------------------------------
 
 start_channel_infrastructure(network, ChannelNumber, {Sock, MainReader}) ->
-<<<<<<< HEAD
-    FramingPid = rabbit_framing_channel:start_link(fun(X) -> X end, [self()],
-                                                  ?PROTOCOL),
-    WriterPid = rabbit_writer:start_link(Sock, ChannelNumber, ?FRAME_MIN_SIZE,
-                                        ?PROTOCOL),
-=======
     {ok, FramingPid} = rabbit_framing_channel:start_link(
                          fun(X) -> {ok, X} end, [self()], ?PROTOCOL),
     {ok, WriterPid} = rabbit_writer:start_link(Sock, ChannelNumber,
                                                ?FRAME_MIN_SIZE, ?PROTOCOL),
->>>>>>> c53d24ba
     case MainReader of
         none -> ok;
         _    -> amqp_main_reader:register_framing_channel(
