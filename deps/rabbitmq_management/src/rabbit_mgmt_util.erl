%%   The contents of this file are subject to the Mozilla Public License
%%   Version 1.1 (the "License"); you may not use this file except in
%%   compliance with the License. You may obtain a copy of the License at
%%   http://www.mozilla.org/MPL/
%%
%%   Software distributed under the License is distributed on an "AS IS"
%%   basis, WITHOUT WARRANTY OF ANY KIND, either express or implied. See the
%%   License for the specific language governing rights and limitations
%%   under the License.
%%
%%   The Original Code is RabbitMQ Management Plugin.
%%
%%   The Initial Developer of the Original Code is GoPivotal, Inc.
%%   Copyright (c) 2007-2016 Pivotal Software, Inc.  All rights reserved.
%%

-module(rabbit_mgmt_util).

%% TODO sort all this out; maybe there's scope for rabbit_mgmt_request?

-export([is_authorized/2, is_authorized_admin/2, is_authorized_admin/4,
         vhost/1, vhost_from_headers/1]).
-export([is_authorized_vhost/2, is_authorized_user/3,
         is_authorized_monitor/2, is_authorized_policies/2,
         is_authorized_vhost_visible/2,
         is_authorized_global_parameters/2]).

-export([bad_request/3, bad_request_exception/4, id/2, parse_bool/1,
         parse_int/1]).
-export([with_decode/4, not_found/3, amqp_request/4]).
-export([with_channel/4, with_channel/5]).
-export([props_to_method/2, props_to_method/4]).
-export([all_or_one_vhost/2, http_to_amqp/5, reply/3, responder_map/1,
         filter_vhost/3]).
-export([filter_conn_ch_list/3, filter_user/2, list_login_vhosts/2]).
-export([with_decode/5, decode/1, decode/2, set_resp_header/3,
         args/1]).
-export([reply_list/3, reply_list/5, reply_list/4,
         sort_list/2, destination_type/1, reply_list_or_paginate/3]).
-export([post_respond/1, columns/1, is_monitor/1]).
-export([list_visible_vhosts/1, b64decode_or_throw/1, no_range/0, range/1,
         range_ceil/1, floor/2, ceil/1, ceil/2]).
-export([pagination_params/1, maybe_filter_by_keyword/4,
         get_value_param/2]).

-import(rabbit_misc, [pget/2]).

-include("rabbit_mgmt.hrl").
-include_lib("rabbitmq_management_agent/include/rabbit_mgmt_records.hrl").
-include_lib("amqp_client/include/amqp_client.hrl").

-define(FRAMING, rabbit_framing_amqp_0_9_1).
-define(DEFAULT_PAGE_SIZE, 100).
-define(MAX_PAGE_SIZE, 500).
-record(pagination, {page = undefined, page_size = undefined,
                     name = undefined, use_regex = undefined}).

-define(MAX_RANGE, 500).

%%--------------------------------------------------------------------

is_authorized(ReqData, Context) ->
    is_authorized(ReqData, Context, '', fun(_) -> true end).

is_authorized_admin(ReqData, Context) ->
    is_authorized(ReqData, Context,
                  <<"Not administrator user">>,
                  fun(#user{tags = Tags}) -> is_admin(Tags) end).

is_authorized_admin(ReqData, Context, Username, Password) ->
    is_authorized(ReqData, Context, Username, Password,
                  <<"Not administrator user">>,
                  fun(#user{tags = Tags}) -> is_admin(Tags) end).

is_authorized_monitor(ReqData, Context) ->
    is_authorized(ReqData, Context,
                  <<"Not monitor user">>,
                  fun(#user{tags = Tags}) -> is_monitor(Tags) end).

is_authorized_vhost(ReqData, Context) ->
    is_authorized(ReqData, Context,
                  <<"User not authorised to access virtual host">>,
                  fun(User) ->
                          user_matches_vhost(ReqData, User)
                  end).

is_authorized_vhost_visible(ReqData, Context) ->
    is_authorized(ReqData, Context,
                  <<"User not authorised to access virtual host">>,
                  fun(User) ->
                          user_matches_vhost_visible(ReqData, User)
                  end).

user_matches_vhost(ReqData, User) ->
    case vhost(ReqData) of
        not_found -> true;
        none      -> true;
        V         -> lists:member(V, list_login_vhosts(User, cowboy_req:get(socket, ReqData)))
    end.

user_matches_vhost_visible(ReqData, User) ->
    case vhost(ReqData) of
        not_found -> true;
        none      -> true;
        V         -> lists:member(V, list_visible_vhosts(User, cowboy_req:get(socket, ReqData)))
    end.

%% Used for connections / channels. A normal user can only see / delete
%% their own stuff. Monitors can see other users' and delete their
%% own. Admins can do it all.
is_authorized_user(ReqData, Context, Item) ->
    is_authorized(ReqData, Context,
                  <<"User not authorised to access object">>,
                  fun(#user{username = Username, tags = Tags}) ->
                          case element(1, cowboy_req:method(ReqData)) of
                              <<"DELETE">> -> is_admin(Tags);
                              _            -> is_monitor(Tags)
                          end orelse Username == pget(user, Item)
                  end).

%% For policies / parameters. Like is_authorized_vhost but you have to
%% be a policymaker.
is_authorized_policies(ReqData, Context) ->
    is_authorized(ReqData, Context,
                  <<"User not authorised to access object">>,
                  fun(User = #user{tags = Tags}) ->
                          is_policymaker(Tags) andalso
                              user_matches_vhost(ReqData, User)
                  end).

%% For global parameters. Must be policymaker.
is_authorized_global_parameters(ReqData, Context) ->
    is_authorized(ReqData, Context,
                  <<"User not authorised to access object">>,
                  fun(#user{tags = Tags}) ->
                           is_policymaker(Tags)
                  end).

is_authorized(ReqData, Context, ErrorMsg, Fun) ->
    case cowboy_req:method(ReqData) of
        {<<"OPTIONS">>, _} -> {true, ReqData, Context};
        _ -> is_authorized1(ReqData, Context, ErrorMsg, Fun)
    end.

is_authorized1(ReqData, Context, ErrorMsg, Fun) ->
    case cowboy_req:parse_header(<<"authorization">>, ReqData) of
        {ok, {<<"basic">>, {Username, Password}}, _} ->
            is_authorized(ReqData, Context,
                Username, Password,
                ErrorMsg, Fun);
        _ ->
            {{false, ?AUTH_REALM}, ReqData, Context}
    end.

is_authorized(ReqData, Context, Username, Password, ErrorMsg, Fun) ->
    ErrFun = fun (Msg) ->
                     rabbit_log:warning("HTTP access denied: user '~s' - ~s",
                                        [Username, Msg]),
                     not_authorised(Msg, ReqData, Context)
             end,
    AuthProps = [{password, Password}] ++ case vhost(ReqData) of
        VHost when is_binary(VHost) -> [{vhost, VHost}];
        _                           -> []
    end,
    case rabbit_access_control:check_user_login(Username, AuthProps) of
        {ok, User = #user{tags = Tags}} ->
            {{IP, _}, _} = cowboy_req:peer(ReqData),
            case rabbit_access_control:check_user_loopback(Username, IP) of
                ok ->
                    case is_mgmt_user(Tags) of
                        true ->
                            case Fun(User) of
                                true  -> {true, ReqData,
                                          Context#context{user     = User,
                                                          password = Password}};
                                false -> ErrFun(ErrorMsg)
                            end;
                        false ->
                            ErrFun(<<"Not management user">>)
                    end;
                not_allowed ->
                    ErrFun(<<"User can only log in via localhost">>)
            end;
        {refused, _Username, Msg, Args} ->
            rabbit_log:warning("HTTP access denied: ~s",
                               [rabbit_misc:format(Msg, Args)]),
            not_authorised(<<"Login failed">>, ReqData, Context)
    end.

vhost_from_headers(ReqData) ->
    case cowboy_req:header(<<"x-vhost">>, ReqData) of
        {undefined, _} -> none;
        %% blank x-vhost means "All hosts" is selected in the UI
        {<<>>, _}        -> none;
        {VHost, _}     -> VHost
    end.

vhost(ReqData) ->
    case id(vhost, ReqData) of
      none  -> vhost_from_headers(ReqData);
      VHost -> case rabbit_vhost:exists(VHost) of
                true  -> VHost;
                false -> not_found
               end
    end.

destination_type(ReqData) ->
    case id(dtype, ReqData) of
        <<"e">> -> exchange;
        <<"q">> -> queue
    end.

%% Provides a map of content type-to-responder that are supported by
%% reply/3. The map can be used in the content_types_provided/2 callback
%% used by cowboy_rest. Responder functions must be
%% exported from the caller module and must use reply/3
%% under the hood.
responder_map(FunctionName) ->
    [
      {<<"application/json">>, FunctionName}
    , {<<"application/bert">>, FunctionName}
    ].

reply(Facts, ReqData, Context) ->
    reply0(extract_columns(Facts, ReqData), ReqData, Context).

reply0(Facts, ReqData, Context) ->
    ReqData1 = set_resp_header(<<"Cache-Control">>, "no-cache", ReqData),
    try
<<<<<<< HEAD
        {rabbit_json:encode(rabbit_mgmt_format:format_nulls(Facts)), ReqData1,
	 Context}
=======
        case cowboy_req:meta(media_type, ReqData1) of
            {{<<"application">>, <<"bert">>, _}, _} ->
                {term_to_binary(Facts), ReqData1, Context};
            _ ->
                {mochijson2:encode(rabbit_mgmt_format:format_nulls(Facts)), ReqData1,
                 Context}
        end
>>>>>>> a8eaf480
    catch exit:{json_encode, E} ->
            Error = iolist_to_binary(
                      io_lib:format("JSON encode error: ~p", [E])),
            Reason = iolist_to_binary(
                       io_lib:format("While encoding: ~n~p", [Facts])),
            internal_server_error(Error, Reason, ReqData1, Context)
    end.

reply_list(Facts, ReqData, Context) ->
    reply_list(Facts, ["vhost", "name"], ReqData, Context, undefined).

reply_list(Facts, DefaultSorts, ReqData, Context) ->
    reply_list(Facts, DefaultSorts, ReqData, Context, undefined).

get_value_param(Name, ReqData) ->
    case cowboy_req:qs_val(Name, ReqData) of
        {undefined, _} -> undefined;
        {Bin, _} -> binary_to_list(Bin)
    end.

reply_list(Facts, DefaultSorts, ReqData, Context, Pagination) ->
    SortList =
    sort_list(
          extract_columns_list(Facts, ReqData),
          DefaultSorts,
          get_value_param(<<"sort">>, ReqData),
          get_sort_reverse(ReqData), Pagination),

    reply(SortList, ReqData, Context).

-spec get_sort_reverse(cowboy_req:req()) -> atom().
get_sort_reverse(ReqData) ->
    case get_value_param(<<"sort_reverse">>, ReqData) of
        undefined -> false;
        V -> list_to_atom(V)
    end.

reply_list_or_paginate(Facts, ReqData, Context) ->
    try
        Pagination = pagination_params(ReqData),
        reply_list(Facts, ["vhost", "name"], ReqData, Context, Pagination)
    catch error:badarg ->
        Reason = iolist_to_binary(
               io_lib:format("Pagination parameters are invalid", [])),
        invalid_pagination(bad_request, Reason, ReqData, Context);
      {error, ErrorType, S} ->
            Reason = iolist_to_binary(S),
            invalid_pagination(ErrorType, Reason, ReqData, Context)
    end.


sort_list(Facts, Sorts) -> sort_list(Facts, Sorts, undefined, false,
  undefined).

sort_list(Facts, _, [], _, _) ->
    %% Do not sort when we are explicitly requsted to sort with an
    %% empty sort columns list. Note that this clause won't match when
    %% 'sort' parameter is not provided in a HTTP request at all.
    Facts;
sort_list(Facts, DefaultSorts, Sort, Reverse, Pagination) ->
    SortList = case Sort of
           undefined -> DefaultSorts;
           Extra     -> [Extra | DefaultSorts]
           end,
    %% lists:sort/2 is much more expensive than lists:sort/1
    Sorted = [V || {_K, V} <- lists:sort(
                                [{sort_key(F, SortList), F} || F <- Facts])],

    ContextList = maybe_filter_context(Sorted, Pagination),
    range_filter(maybe_reverse(ContextList, Reverse), Pagination, Sorted).

%%
%% Filtering functions
%%


maybe_filter_context(List, #pagination{name = Name, use_regex = UseRegex}) when
      is_list(Name) ->
    lists:filter(fun(ListF) ->
			 maybe_filter_by_keyword(name, Name, ListF, UseRegex)
		 end,
		 List);
%% Here it is backward with the other API(s), that don't filter the data
maybe_filter_context(List, _) ->
    List.


match_value({_, Value}, ValueTag, UseRegex) when UseRegex =:= "true" ->
    case re:run(Value, ValueTag, [caseless]) of
        {match, _} -> true;
        nomatch ->  false
    end;
match_value({_, Value}, ValueTag, _) ->
    Pos = string:str(string:to_lower(binary_to_list(Value)),
        string:to_lower(ValueTag)),
    case Pos of
        Pos  when Pos > 0 -> true;
        _ -> false
    end.

maybe_filter_by_keyword(KeyTag, ValueTag, List, UseRegex) when
      is_list(ValueTag), length(ValueTag) > 0 ->
    match_value(lists:keyfind(KeyTag, 1, List), ValueTag, UseRegex);
maybe_filter_by_keyword(_, _, _, _) ->
    true.

check_request_param(V, ReqData) ->
    case cowboy_req:qs_val(V, ReqData) of
	{undefined, _} -> undefined;
	{Str, _}       -> list_to_integer(binary_to_list(Str))
    end.

%% Validates and returns pagination parameters:
%% Page is assumed to be > 0, PageSize > 0 PageSize <= ?MAX_PAGE_SIZE
pagination_params(ReqData) ->
    PageNum  = check_request_param(<<"page">>, ReqData),
    PageSize = check_request_param(<<"page_size">>, ReqData),
    Name = get_value_param(<<"name">>, ReqData),
    UseRegex = get_value_param(<<"use_regex">>, ReqData),
    case {PageNum, PageSize} of
        {undefined, _} ->
            undefined;
    {PageNum, undefined} when is_integer(PageNum) andalso PageNum > 0 ->
            #pagination{page = PageNum, page_size = ?DEFAULT_PAGE_SIZE,
                name =  Name, use_regex = UseRegex};
        {PageNum, PageSize}  when is_integer(PageNum)
                                  andalso is_integer(PageSize)
                                  andalso (PageNum > 0)
                                  andalso (PageSize > 0)
                                  andalso (PageSize =< ?MAX_PAGE_SIZE) ->
            #pagination{page = PageNum, page_size = PageSize,
                name =  Name, use_regex = UseRegex};
        _ -> throw({error, invalid_pagination_parameters,
                    io_lib:format("Invalid pagination parameters: page number ~p, page size ~p",
                                  [PageNum, PageSize])})
    end.

-spec maybe_reverse([any()], string() | true | false) -> [any()].
maybe_reverse([], _) ->
    [];
maybe_reverse(RangeList, true) when is_list(RangeList) ->
    lists:reverse(RangeList);
maybe_reverse(RangeList, false) ->
    RangeList.

%% for backwards compatibility, does not filter the list
range_filter(List, undefined, _)
      -> List;

range_filter(List, RP = #pagination{page = PageNum, page_size = PageSize},
	     TotalElements) ->
    Offset = (PageNum - 1) * PageSize + 1,
    try
        range_response(lists:sublist(List, Offset, PageSize), RP, List,
		       TotalElements)
    catch
        error:function_clause ->
            Reason = io_lib:format(
               "Page out of range, page: ~p page size: ~p, len: ~p",
               [PageNum, PageSize, length(List)]),
            throw({error, page_out_of_range, Reason})
    end.

%% Injects pagination information into
range_response([], #pagination{page = PageNum, page_size = PageSize},
    TotalFiltered, TotalElements) ->
    TotalPages = trunc((length(TotalFiltered) + PageSize - 1) / PageSize),
    [{total_count, length(TotalElements)},
     {item_count, 0},
     {filtered_count, length(TotalFiltered)},
     {page, PageNum},
     {page_size, PageSize},
     {page_count, TotalPages},
     {items, []}
    ];
range_response(List, #pagination{page = PageNum, page_size = PageSize},
    TotalFiltered, TotalElements) ->
    TotalPages = trunc((length(TotalFiltered) + PageSize - 1) / PageSize),
    [{total_count, length(TotalElements)},
     {item_count, length(List)},
     {filtered_count, length(TotalFiltered)},
     {page, PageNum},
     {page_size, PageSize},
     {page_count, TotalPages},
     {items, List}
    ].

sort_key(_Item, []) ->
    [];
sort_key(Item, [Sort | Sorts]) ->
    [get_dotted_value(Sort, Item) | sort_key(Item, Sorts)].

get_dotted_value(Key, Item) ->
    Keys = string:tokens(Key, "."),
    get_dotted_value0(Keys, Item).

get_dotted_value0([Key], Item) ->
    %% Put "nothing" before everything else, in number terms it usually
    %% means 0.
    pget_bin(list_to_binary(Key), Item, 0);
get_dotted_value0([Key | Keys], Item) ->
    get_dotted_value0(Keys, pget_bin(list_to_binary(Key), Item, [])).

pget_bin(Key, List, Default) ->
    case lists:partition(fun ({K, _V}) -> a2b(K) =:= Key end, List) of
        {[{_K, V}], _} -> V;
        {[],        _} -> Default
    end.

extract_columns(Item, ReqData) ->
    extract_column_items(Item, columns(ReqData)).

extract_columns_list(Items, ReqData) ->
    Cols = columns(ReqData),
    [extract_column_items(Item, Cols) || Item <- Items].

columns(ReqData) ->
    case cowboy_req:qs_val(<<"columns">>, ReqData) of
        {undefined, _} -> all;
        {Bin, _}       -> [[list_to_binary(T) || T <- string:tokens(C, ".")]
                      || C <- string:tokens(binary_to_list(Bin), ",")]
    end.

extract_column_items(Item, all) ->
    Item;
extract_column_items(Item = [T | _], Cols) when is_tuple(T) ->
    [{K, extract_column_items(V, descend_columns(a2b(K), Cols))} ||
        {K, V} <- Item, want_column(a2b(K), Cols)];
extract_column_items(L, Cols) when is_list(L) ->
    [extract_column_items(I, Cols) || I <- L];
extract_column_items(O, _Cols) ->
    O.

% want_column(_Col, all) -> true;
want_column(Col, Cols) -> lists:any(fun([C|_]) -> C == Col end, Cols).

descend_columns(_K, [])                   -> [];
descend_columns( K, [[K]        | _Rest]) -> all;
descend_columns( K, [[K   | K2] |  Rest]) -> [K2 | descend_columns(K, Rest)];
descend_columns( K, [[_K2 | _ ] |  Rest]) -> descend_columns(K, Rest).

a2b(A) when is_atom(A) -> list_to_binary(atom_to_list(A));
a2b(B)                 -> B.

bad_request(Reason, ReqData, Context) ->
    halt_response(400, bad_request, Reason, ReqData, Context).

not_authorised(Reason, ReqData, Context) ->
    halt_response(401, not_authorised, Reason, ReqData, Context).

not_found(Reason, ReqData, Context) ->
    halt_response(404, not_found, Reason, ReqData, Context).

internal_server_error(Error, Reason, ReqData, Context) ->
    rabbit_log:error("~s~n~s", [Error, Reason]),
    halt_response(500, Error, Reason, ReqData, Context).

invalid_pagination(Type,Reason, ReqData, Context) ->
    halt_response(400, Type, Reason, ReqData, Context).

halt_response(Code, Type, Reason, ReqData, Context) ->
    Json = #{<<"error">>  => Type,
             <<"reason">> => rabbit_mgmt_format:tuple(Reason)},
    {ok, ReqData1} = cowboy_req:reply(Code,
        [{<<"content-type">>, <<"application/json">>}],
        rabbit_json:encode(Json), ReqData),
    {halt, ReqData1, Context}.

id(Key, ReqData) when Key =:= exchange;
                      Key =:= source;
                      Key =:= destination ->
    case id0(Key, ReqData) of
        <<"amq.default">> -> <<"">>;
        Name              -> Name
    end;
id(Key, ReqData) ->
    id0(Key, ReqData).

id0(Key, ReqData) ->
    case cowboy_req:binding(Key, ReqData) of
        {undefined, _} -> none;
        {Id, _}        -> Id
    end.

with_decode(Keys, ReqData, Context, Fun) ->
    {ok, Body, ReqData1} = cowboy_req:body(ReqData),
    with_decode(Keys, Body, ReqData1, Context, Fun).

with_decode(Keys, Body, ReqData, Context, Fun) ->
    case decode(Keys, Body) of
        {error, Reason}    -> bad_request(Reason, ReqData, Context);
        {ok, Values, JSON} -> try
                                  Fun(Values, JSON)
                              catch {error, Error} ->
                                      bad_request(Error, ReqData, Context)
                              end
    end.

decode(Keys, Body) ->
    case decode(Body) of
        {ok, J0} ->
                    J = maps:fold(fun(K, V, Acc) ->
                        Acc#{binary_to_atom(K, utf8) => V}
                    end, J0, J0),
                    Results = [get_or_missing(K, J) || K <- Keys],
                    case [E || E = {key_missing, _} <- Results] of
                        []      -> {ok, Results, J};
                        Errors  -> {error, Errors}
                    end;
        Else     -> Else
    end.

decode(<<"">>) ->
    {ok, #{}};

decode(Body) ->
    try
        {ok, rabbit_json:decode(Body)}
    catch error:_ -> {error, not_json}
    end.

get_or_missing(K, L) ->
    case maps:get(K, L, undefined) of
        undefined -> {key_missing, K};
        V         -> V
    end.

http_to_amqp(MethodName, ReqData, Context, Transformers, Extra) ->
    case vhost(ReqData) of
        not_found ->
            not_found(vhost_not_found, ReqData, Context);
        VHost ->
            {ok, Body, ReqData1} = cowboy_req:body(ReqData),
            case decode(Body) of
                {ok, Props} ->
                    try
                        Node = case maps:get(<<"node">>, Props, undefined) of
                                   undefined -> node();
                                   N         -> rabbit_nodes:make(
                                                  binary_to_list(N))
                               end,
                        amqp_request(VHost, ReqData1, Context, Node,
                                     props_to_method(
                                       MethodName, Props, Transformers, Extra))
                    catch {error, Error} ->
                            bad_request(Error, ReqData1, Context)
                    end;
                {error, Reason} ->
                    bad_request(rabbit_mgmt_format:escape_html_tags(Reason),
                                ReqData1, Context)
            end
    end.

props_to_method(MethodName, Props, Transformers, Extra) ->
    Props1 = [{list_to_atom(binary_to_list(K)), V} || {K, V} <- maps:to_list(Props)],
    props_to_method(
      MethodName, rabbit_mgmt_format:format(Props1 ++ Extra, {Transformers, true})).

props_to_method(MethodName, Props) ->
    Props1 = rabbit_mgmt_format:format(
               Props,
               {fun rabbit_mgmt_format:format_args/1, true}),
    FieldNames = ?FRAMING:method_fieldnames(MethodName),
    {Res, _Idx} = lists:foldl(
                    fun (K, {R, Idx}) ->
                            NewR = case pget(K, Props1) of
                                       undefined -> R;
                                       V         -> setelement(Idx, R, V)
                                   end,
                            {NewR, Idx + 1}
                    end, {?FRAMING:method_record(MethodName), 2},
                    FieldNames),
    Res.

parse_bool(<<"true">>)  -> true;
parse_bool(<<"false">>) -> false;
parse_bool(true)        -> true;
parse_bool(false)       -> false;
parse_bool(undefined)   -> undefined;
parse_bool(V)           -> throw({error, {not_boolean, V}}).

parse_int(I) when is_integer(I) -> I;
parse_int(F) when is_number(F)  -> trunc(F);
parse_int(S)                    -> try
                                       list_to_integer(binary_to_list(S))
                                   catch error:badarg ->
                                           throw({error, {not_integer, S}})
                                   end.

amqp_request(VHost, ReqData, Context, Method) ->
    amqp_request(VHost, ReqData, Context, node(), Method).

amqp_request(VHost, ReqData, Context, Node, Method) ->
    with_channel(VHost, ReqData, Context, Node,
                 fun (Ch) ->
                         amqp_channel:call(Ch, Method),
                         {true, ReqData, Context}
                 end).

with_channel(VHost, ReqData, Context, Fun) ->
    with_channel(VHost, ReqData, Context, node(), Fun).

with_channel(VHost, ReqData,
             Context = #context{user     = #user {username = Username},
                                password = Password},
             Node, Fun) ->
    Params = #amqp_params_direct{username     = Username,
                                 password     = Password,
                                 node         = Node,
                                 virtual_host = VHost},
    case amqp_connection:start(Params) of
        {ok, Conn} ->
            {ok, Ch} = amqp_connection:open_channel(Conn),
            try
                Fun(Ch)
            catch
                exit:{{shutdown,
                       {server_initiated_close, ?NOT_FOUND, Reason}}, _} ->
                    not_found(Reason, ReqData, Context);
                exit:{{shutdown,
                      {server_initiated_close, ?ACCESS_REFUSED, Reason}}, _} ->
                    not_authorised(Reason, ReqData, Context);
                exit:{{shutdown, {ServerClose, Code, Reason}}, _}
                  when ServerClose =:= server_initiated_close;
                       ServerClose =:= server_initiated_hard_close ->
                    bad_request_exception(Code, Reason, ReqData, Context);
                exit:{{shutdown, {connection_closing,
                                  {ServerClose, Code, Reason}}}, _}
                  when ServerClose =:= server_initiated_close;
                       ServerClose =:= server_initiated_hard_close ->
                    bad_request_exception(Code, Reason, ReqData, Context)
            after
            catch amqp_channel:close(Ch),
            catch amqp_connection:close(Conn)
            end;
        {error, {auth_failure, Msg}} ->
            not_authorised(Msg, ReqData, Context);
        {error, not_allowed} ->
            not_authorised(<<"Access refused.">>, ReqData, Context);
        {error, access_refused} ->
            not_authorised(<<"Access refused.">>, ReqData, Context);
        {error, {nodedown, N}} ->
            bad_request(
              list_to_binary(
                io_lib:format("Node ~s could not be contacted", [N])),
              ReqData, Context)
    end.

bad_request_exception(Code, Reason, ReqData, Context) ->
    bad_request(list_to_binary(io_lib:format("~p ~s", [Code, Reason])),
                ReqData, Context).

all_or_one_vhost(ReqData, Fun) ->
    case rabbit_mgmt_util:vhost(ReqData) of
        none      -> lists:append([Fun(V) || V <- rabbit_vhost:list()]);
        not_found -> vhost_not_found;
        VHost     -> Fun(VHost)
    end.

filter_vhost(List, ReqData, Context) ->
    VHosts = list_login_vhosts(Context#context.user, cowboy_req:get(socket, ReqData)),
    [I || I <- List, lists:member(pget(vhost, I), VHosts)].

filter_user(List, _ReqData, #context{user = User}) ->
    filter_user(List, User).

filter_user(List, #user{username = Username, tags = Tags}) ->
    case is_monitor(Tags) of
        true  -> List;
        false -> [I || I <- List, pget(user, I) == Username]
    end.

filter_conn_ch_list(List, ReqData, Context) ->
    rabbit_mgmt_format:strip_pids(
      filter_user(
        case vhost(ReqData) of
            none  -> List;
            VHost -> [I || I <- List, pget(vhost, I) =:= VHost]
        end, ReqData, Context)).

set_resp_header(K, V, ReqData) ->
    cowboy_req:set_resp_header(K, strip_crlf(V), ReqData).

strip_crlf(Str) -> lists:append(string:tokens(Str, "\r\n")).

args([]) -> args(#{});
args(L)  -> rabbit_mgmt_format:to_amqp_table(L).

%% Make replying to a post look like anything else...
post_respond({true, ReqData, Context}) ->
    {true, ReqData, Context};
post_respond({halt, ReqData, Context}) ->
    {halt, ReqData, Context};
post_respond({JSON, ReqData, Context}) ->
    {true, set_resp_header(
             <<"Content-Type">>, "application/json",
             cowboy_req:set_resp_body(JSON, ReqData)), Context}.

is_admin(T)       -> intersects(T, [administrator]).
is_policymaker(T) -> intersects(T, [administrator, policymaker]).
is_monitor(T)     -> intersects(T, [administrator, monitoring]).
is_mgmt_user(T)   -> intersects(T, [administrator, monitoring, policymaker,
                                    management]).

intersects(A, B) -> lists:any(fun(I) -> lists:member(I, B) end, A).

%% The distinction between list_visible_vhosts and list_login_vhosts
%% is there to ensure that admins / monitors can always learn of the
%% existence of all vhosts, and can always see their contribution to
%% global stats. However, if an admin / monitor does not have any
%% permissions for a vhost, it's probably less confusing to make that
%% prevent them from seeing "into" it, than letting them see stuff
%% that they then can't touch.

list_visible_vhosts(User) ->
    list_visible_vhosts(User, undefined).

list_visible_vhosts(User = #user{tags = Tags}, Sock) ->
    case is_monitor(Tags) of
        true  -> rabbit_vhost:list();
        false -> list_login_vhosts(User, Sock)
    end.

list_login_vhosts(User, Sock) ->
    [V || V <- rabbit_vhost:list(),
          case catch rabbit_access_control:check_vhost_access(User, V, Sock) of
              ok -> true;
              _  -> false
          end].

%% Wow, base64:decode throws lots of weird errors. Catch and convert to one
%% that will cause a bad_request.
b64decode_or_throw(B64) ->
    try
        base64:decode(B64)
    catch error:_ ->
            throw({error, {not_base64, B64}})
    end.

no_range() -> {no_range, no_range, no_range, no_range}.

%% Take floor on queries so we make sure we only return samples
%% for which we've finished receiving events. Fixes the "drop at
%% the end" problem.
range(ReqData) -> {range("lengths",    fun floor/2, ReqData),
                   range("msg_rates",  fun floor/2, ReqData),
                   range("data_rates", fun floor/2, ReqData),
                   range("node_stats", fun floor/2, ReqData)}.

%% ...but if we know only one event could have contributed towards
%% what we are interested in, then let's take the ceiling instead and
%% get slightly fresher data that will match up with any
%% non-historical data we have (e.g. queue length vs queue messages in
%% RAM, they should both come from the same snapshot or we might
%% report more messages in RAM than total).
%%
%% However, we only do this for queue lengths since a) it's the only
%% thing where this ends up being really glaring and b) for other
%% numbers we care more about the rate than the absolute value, and if
%% we use ceil() we stand a 50:50 chance of looking up the last sample
%% in the range before we get it, and thus deriving an instantaneous
%% rate of 0.0.
%%
%% Age is assumed to be > 0, Incr > 0 and (Age div Incr) <= ?MAX_RANGE.
%% The latter condition allows us to limit the number of samples that
%% will be sent to the client.
range_ceil(ReqData) -> {range("lengths",    fun ceil/2,  ReqData),
                        range("msg_rates",  fun floor/2, ReqData),
                        range("data_rates", fun floor/2,  ReqData),
                        range("node_stats", fun floor/2,  ReqData)}.

range(Prefix, Round, ReqData) ->
    Age0 = int(Prefix ++ "_age", ReqData),
    Incr0 = int(Prefix ++ "_incr", ReqData),
    if
        is_atom(Age0) orelse is_atom(Incr0) -> no_range;
        (Age0 > 0) andalso (Incr0 > 0) andalso ((Age0 div Incr0) =< ?MAX_RANGE) ->
            Age = Age0 * 1000,
            Incr = Incr0 * 1000,
            Now = os:system_time(milli_seconds),
            Last = Round(Now, Incr),
            #range{first = (Last - Age),
                   last  = Last,
                   incr  = Incr};
        true -> throw({error, invalid_range_parameters,
                    io_lib:format("Invalid range parameters: age ~p, incr ~p",
                                  [Age0, Incr0])})
    end.

floor(TS, Interval) -> (TS div Interval) * Interval.

ceil(TS, Interval) -> case floor(TS, Interval) of
                          TS    -> TS;
                          Floor -> Floor + Interval
                      end.

ceil(X) when X < 0 ->
    trunc(X);
ceil(X) ->
    T = trunc(X),
    case X - T == 0 of
        true -> T;
        false -> T + 1
    end.

int(Name, ReqData) ->
    case cowboy_req:qs_val(list_to_binary(Name), ReqData) of
        {undefined, _} -> undefined;
        {Bin, _}       -> case catch list_to_integer(binary_to_list(Bin)) of
                         {'EXIT', _} -> undefined;
                         Integer     -> Integer
                     end
    end.
<|MERGE_RESOLUTION|>--- conflicted
+++ resolved
@@ -227,18 +227,13 @@
 reply0(Facts, ReqData, Context) ->
     ReqData1 = set_resp_header(<<"Cache-Control">>, "no-cache", ReqData),
     try
-<<<<<<< HEAD
-        {rabbit_json:encode(rabbit_mgmt_format:format_nulls(Facts)), ReqData1,
-	 Context}
-=======
         case cowboy_req:meta(media_type, ReqData1) of
             {{<<"application">>, <<"bert">>, _}, _} ->
                 {term_to_binary(Facts), ReqData1, Context};
             _ ->
-                {mochijson2:encode(rabbit_mgmt_format:format_nulls(Facts)), ReqData1,
+                {rabbit_json:encode(rabbit_mgmt_format:format_nulls(Facts)), ReqData1,
                  Context}
         end
->>>>>>> a8eaf480
     catch exit:{json_encode, E} ->
             Error = iolist_to_binary(
                       io_lib:format("JSON encode error: ~p", [E])),
