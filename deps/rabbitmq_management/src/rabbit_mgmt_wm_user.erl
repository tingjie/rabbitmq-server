--- conflicted
+++ resolved
@@ -81,61 +81,14 @@
 
 put_user(User, ActingUser) -> put_user(User, undefined, ActingUser).
 
-<<<<<<< HEAD
 put_user(User, Version, ActingUser) ->
-    PasswordUpdateFun = 
-        fun(Username) ->
-                case {maps:is_key(password, User),
-                      maps:is_key(password_hash, User)} of
-                    {true, _} ->
-                        rabbit_auth_backend_internal:change_password(
-                          Username, maps:get(password, User, undefined),
-                          ActingUser);
-                    {_, true} ->
-                        HashingAlgorithm = hashing_algorithm(User, Version),
-
-                        Hash = rabbit_mgmt_util:b64decode_or_throw(
-                                 maps:get(password_hash, User, undefined)),
-                        rabbit_auth_backend_internal:change_password_hash(
-                          Username, Hash, HashingAlgorithm);
-                    _         ->
-                        rabbit_auth_backend_internal:clear_password(Username, ActingUser)
-                end
-        end,
-    put_user0(User, PasswordUpdateFun, ActingUser).
-
-put_user0(User, PasswordUpdateFun, ActingUser) ->
-    Username = maps:get(name, User, undefined),
-    Tags = case {maps:get(tags, User, undefined), maps:get(administrator, User, undefined)} of
-               {undefined, undefined} ->
-                   throw({error, tags_not_present});
-               {undefined, AdminS} ->
-                   case rabbit_mgmt_util:parse_bool(AdminS) of
-                       true  -> [administrator];
-                       false -> []
-                   end;
-               {TagsS, _} ->
-                   [list_to_atom(string:strip(T)) ||
-                       T <- string:tokens(binary_to_list(TagsS), ",")]
-           end,
-    case rabbit_auth_backend_internal:lookup_user(Username) of
-        {error, not_found} ->
-            rabbit_auth_backend_internal:add_user(
-              Username, rabbit_guid:binary(rabbit_guid:gen_secure(), "tmp"), ActingUser);
-        _ ->
-            ok
-    end,
-    PasswordUpdateFun(Username),
-    ok = rabbit_auth_backend_internal:set_tags(Username, Tags, ActingUser).
-=======
-put_user(User, Version) ->
-    Username        = pget(name, User),
-    HasPassword     = proplists:is_defined(password, User),
-    HasPasswordHash = proplists:is_defined(password_hash, User),
-    Password        = pget(password, User),
-    PasswordHash    = pget(password_hash, User),
-
-    Tags            = case {pget(tags, User), pget(administrator, User)} of
+    Username        = maps:get(name, User),
+    HasPassword     = maps:is_key(password, User),
+    HasPasswordHash = maps:is_key(password_hash, User),
+    Password        = maps:get(password, User, undefined),
+    PasswordHash    = maps:get(password_hash, User, undefined),
+
+    Tags            = case {maps:get(tags, User, undefined), maps:get(administrator, User, undefined)} of
                           {undefined, undefined} ->
                               throw({error, tags_not_present});
                           {undefined, AdminS} ->
@@ -169,21 +122,21 @@
         true  ->
             case {HasPassword, HasPasswordHash} of
                 {true, false} ->
-                    update_user_password(PassedCredentialValidation, Username, Password, Tags);
+                    update_user_password(PassedCredentialValidation, Username, Password, Tags, ActingUser);
                 {false, true} ->
-                    update_user_password_hash(Username, PasswordHash, Tags, User, Version);
+                    update_user_password_hash(Username, PasswordHash, Tags, User, Version, ActingUser);
                 {true, true} ->
                     throw({error, both_password_and_password_hash_are_provided});
                 %% clears password
                 _ ->
-                    rabbit_auth_backend_internal:clear_password(Username)
+                    rabbit_auth_backend_internal:clear_password(Username, ActingUser)
             end;
         false ->
             case {HasPassword, HasPasswordHash} of
                 {true, false}  ->
-                    create_user_with_password(PassedCredentialValidation, Username, Password, Tags);
+                    create_user_with_password(PassedCredentialValidation, Username, Password, Tags, ActingUser);
                 {false, true}  ->
-                    create_user_with_password_hash(Username, PasswordHash, Tags, User, Version);
+                    create_user_with_password_hash(Username, PasswordHash, Tags, User, Version, ActingUser);
                 {true, true}   ->
                     throw({error, both_password_and_password_hash_are_provided});
                 {false, false} ->
@@ -191,15 +144,15 @@
             end
     end.
 
-update_user_password(_PassedCredentialValidation = true,  Username, Password, Tags) ->
-    rabbit_auth_backend_internal:change_password(Username, Password),
-    rabbit_auth_backend_internal:set_tags(Username, Tags);
-update_user_password(_PassedCredentialValidation = false, _Username, _Password, _Tags) ->
+update_user_password(_PassedCredentialValidation = true,  Username, Password, Tags, ActingUser) ->
+    rabbit_auth_backend_internal:change_password(Username, Password, ActingUser),
+    rabbit_auth_backend_internal:set_tags(Username, Tags, ActingUser);
+update_user_password(_PassedCredentialValidation = false, _Username, _Password, _Tags, _ActingUser) ->
     %% we don't log here because
     %% rabbit_auth_backend_internal will do it
     throw({error, credential_validation_failed}).
 
-update_user_password_hash(Username, PasswordHash, Tags, User, Version) ->
+update_user_password_hash(Username, PasswordHash, Tags, User, Version, ActingUser) ->
     %% when a hash this provided, credential validation
     %% is not applied
     HashingAlgorithm = hashing_algorithm(User, Version),
@@ -207,17 +160,17 @@
     Hash = rabbit_mgmt_util:b64decode_or_throw(PasswordHash),
     rabbit_auth_backend_internal:change_password_hash(
       Username, Hash, HashingAlgorithm),
-    rabbit_auth_backend_internal:set_tags(Username, Tags).
-
-create_user_with_password(_PassedCredentialValidation = true,  Username, Password, Tags) ->
-    rabbit_auth_backend_internal:add_user(Username, Password),
-    rabbit_auth_backend_internal:set_tags(Username, Tags);
-create_user_with_password(_PassedCredentialValidation = false, _Username, _Password, _Tags) ->
+    rabbit_auth_backend_internal:set_tags(Username, Tags, ActingUser).
+
+create_user_with_password(_PassedCredentialValidation = true,  Username, Password, Tags, ActingUser) ->
+    rabbit_auth_backend_internal:add_user(Username, Password, ActingUser),
+    rabbit_auth_backend_internal:set_tags(Username, Tags, ActingUser);
+create_user_with_password(_PassedCredentialValidation = false, _Username, _Password, _Tags, _ActingUser) ->
     %% we don't log here because
     %% rabbit_auth_backend_internal will do it
     throw({error, credential_validation_failed}).
 
-create_user_with_password_hash(Username, PasswordHash, Tags, User, Version) ->
+create_user_with_password_hash(Username, PasswordHash, Tags, User, Version, ActingUser) ->
     %% when a hash this provided, credential validation
     %% is not applied
     HashingAlgorithm = hashing_algorithm(User, Version),
@@ -226,12 +179,11 @@
     %% first we create a user with dummy credentials and no
     %% validation applied, then we update password hash
     TmpPassword = rabbit_guid:binary(rabbit_guid:gen_secure(), "tmp"),
-    rabbit_auth_backend_internal:add_user_sans_validation(Username, TmpPassword),
+    rabbit_auth_backend_internal:add_user_sans_validation(Username, TmpPassword, ActingUser),
 
     rabbit_auth_backend_internal:change_password_hash(
       Username, Hash, HashingAlgorithm),
-    rabbit_auth_backend_internal:set_tags(Username, Tags).
->>>>>>> 499a24bf
+    rabbit_auth_backend_internal:set_tags(Username, Tags, ActingUser).
 
 hashing_algorithm(User, Version) ->
     case maps:get(hashing_algorithm, User, undefined) of
