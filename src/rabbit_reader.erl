--- conflicted
+++ resolved
@@ -958,8 +958,7 @@
     {ok, _ChSupPid, {ChPid, AState}} =
         rabbit_channel_sup_sup:start_channel(
           ChanSupSup, {Protocol, Sock, Channel, FrameMax,
-<<<<<<< HEAD
-                       self(), Username, VHost, Collector}),
+                       self(), User, VHost, Collector}),
     erlang:monitor(process, ChPid),
     put({channel, Channel}, {ChPid, AState}),
     put({ch_pid, ChPid}, Channel),
@@ -980,14 +979,6 @@
                                                        Reason},
                                              AState
     end.
-=======
-                       self(), User, VHost, Collector}),
-    erlang:monitor(process, ChSupPid),
-    put({channel, Channel}, {ch_fr_pid, ChFrPid}),
-    put({ch_sup_pid, ChSupPid}, {{channel, Channel}, {ch_fr_pid, ChFrPid}}),
-    put({ch_fr_pid, ChFrPid}, {channel, Channel}),
-    ok = rabbit_framing_channel:process(ChFrPid, AnalyzedFrame).
->>>>>>> e4d6472a
 
 log_channel_error(ConnectionState, Channel, Reason) ->
     rabbit_log:error("connection ~p (~p), channel ~p - error:~n~p~n",
