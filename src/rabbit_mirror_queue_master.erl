--- conflicted
+++ resolved
@@ -169,16 +169,8 @@
                                           backing_queue_state = BQS,
                                           ack_msg_id          = AM }) ->
     false = dict:is_key(MsgId, SS), %% ASSERTION
-<<<<<<< HEAD
     ok = gm:broadcast(
-           GM, {publish, {true, AckRequired}, ChPid, MsgProps, Msg, false}),
-=======
-    %% Must use confirmed_broadcast here in order to guarantee that
-    %% all slaves are forced to interpret this publish_delivered at
-    %% the same point, especially if we die and a slave is promoted.
-    ok = gm:confirmed_broadcast(
            GM, {publish, {true, AckRequired}, ChPid, MsgProps, Msg}),
->>>>>>> 1b7203f9
     {AckTag, BQS1} =
         BQ:publish_delivered(AckRequired, Msg, MsgProps, ChPid, BQS),
     AM1 = maybe_store_acktag(AckTag, MsgId, AM),
