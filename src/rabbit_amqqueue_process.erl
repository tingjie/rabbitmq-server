--- conflicted
+++ resolved
@@ -560,13 +560,24 @@
         %% The next one is an optimisation
         {false, State2 = #q{ttl = 0, dlx = undefined}} ->
             discard(Delivery, State2);
-<<<<<<< HEAD
         {false, State2} ->
             State3 = #q{backing_queue = BQ, backing_queue_state = BQS} =
                 maybe_drop_head(State2),
+            IsEmpty = BQ:is_empty(BQS),
             BQS1 = BQ:publish(Message, Props, Delivered, SenderPid, BQS),
-            ensure_ttl_timer(Props#message_properties.expiry,
-                             State3#q{backing_queue_state = BQS1})
+            State4 = State3#q{backing_queue_state = BQS1},
+            %% optimisation: it would be perfectly safe to always
+            %% invoke drop_expired_msgs here, but that is expensive so
+            %% we only do that IFF the new message ends up at the head
+            %% of the queue (because the queue was empty) and has an
+            %% expiry. Only then may it need expiring straight away,
+            %% or, if expiry is not due yet, the expiry timer may need
+            %% (re)scheduling.
+            case {IsEmpty, Props#message_properties.expiry} of
+                {false,         _} -> State4;
+                {true,  undefined} -> State4;
+                {true,          _} -> drop_expired_msgs(State4)
+            end
     end.
 
 maybe_drop_head(State = #q{max_length = undefined}) ->
@@ -583,24 +594,6 @@
                            State#q{backing_queue_state = BQS1}
                    end);
         false -> State
-=======
-        {false, State2 = #q{backing_queue = BQ, backing_queue_state = BQS}} ->
-            IsEmpty = BQ:is_empty(BQS),
-            BQS1 = BQ:publish(Message, Props, Delivered, SenderPid, BQS),
-            State3 = State2#q{backing_queue_state = BQS1},
-            %% optimisation: it would be perfectly safe to always
-            %% invoke drop_expired_msgs here, but that is expensive so
-            %% we only do that IFF the new message ends up at the head
-            %% of the queue (because the queue was empty) and has an
-            %% expiry. Only then may it need expiring straight away,
-            %% or, if expiry is not due yet, the expiry timer may need
-            %% (re)scheduling.
-            case {IsEmpty, Props#message_properties.expiry} of
-                {false,         _} -> State3;
-                {true,  undefined} -> State3;
-                {true,          _} -> drop_expired_msgs(State3)
-            end
->>>>>>> 2ba2833d
     end.
 
 requeue_and_run(AckTags, State = #q{backing_queue       = BQ,
@@ -791,7 +784,7 @@
     State1.
 
 dead_letter_maxlen_msgs(X, State = #q{backing_queue = BQ}) ->
-    {ok State1} =
+    {ok, State1} =
         dead_letter_msgs(
           fun (DLFun, Acc, BQS1) ->
                   {{Msg, _, AckTag}, BQS2} = BQ:fetch(true, BQS1),
