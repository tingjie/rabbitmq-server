--- conflicted
+++ resolved
@@ -66,7 +66,7 @@
 -rabbit_boot_step({file_handle_cache,
                    [{description, "file handle cache server"},
                     {mfa,         {rabbit_sup, start_child, [file_handle_cache]}},
-                    {pre,         kernel_ready}]}).
+                    {enables,     kernel_ready}]}).
 
 -rabbit_boot_step({kernel_ready,
                    [{description, "kernel ready"}]}).
@@ -77,25 +77,17 @@
                     {requires,    kernel_ready},
                     {enables,     core_initialized}]}).
 
-<<<<<<< HEAD
 -rabbit_boot_step({rabbit_memory_monitor,
                    [{description, "memory moniter"},
                     {mfa,         {rabbit_sup, start_child, [rabbit_memory_monitor]}},
-                    {post,        rabbit_alarm},
-                    {pre,         core_initialized}]}).
+                    {requires,    rabbit_alarm},
+                    {enables,     core_initialized}]}).
 
 -rabbit_boot_step({guid_generator,
                    [{description, "guid generator"},
                     {mfa,         {rabbit_sup, start_child, [rabbit_guid]}},
-                    {post,        kernel_ready},
-                    {pre,         core_initialized}]}).
-=======
--rabbit_boot_step({rabbit_amqqueue_sup,
-                   [{description, "queue supervisor"},
-                    {mfa,         {rabbit_amqqueue, start, []}},
                     {requires,    kernel_ready},
                     {enables,     core_initialized}]}).
->>>>>>> 9e2f1c40
 
 -rabbit_boot_step({rabbit_router,
                    [{description, "cluster router"},
@@ -106,14 +98,8 @@
 -rabbit_boot_step({rabbit_node_monitor,
                    [{description, "node monitor"},
                     {mfa,         {rabbit_sup, start_child, [rabbit_node_monitor]}},
-<<<<<<< HEAD
-                    {post,        kernel_ready},
-                    {pre,         core_initialized}]}).
-=======
                     {requires,    kernel_ready},
-                    {requires,    rabbit_amqqueue_sup},
                     {enables,     core_initialized}]}).
->>>>>>> 9e2f1c40
 
 -rabbit_boot_step({core_initialized,
                    [{description, "core initialized"}]}).
@@ -128,29 +114,11 @@
                     {mfa,         {rabbit_exchange, recover, []}},
                     {requires,    empty_db_check}]}).
 
-<<<<<<< HEAD
 -rabbit_boot_step({message_store_queue_sup_queue_recovery,
                    [{description, "message store, queue supervisor and queue recovery"},
                     {mfa,         {rabbit_queue_index, start_msg_store, []}},
-                    {post,        exchange_recovery}]}).
-
-=======
--rabbit_boot_step({queue_recovery,
-                   [{description, "queue recovery"},
-                    {mfa,         {rabbit_amqqueue, recover, []}},
                     {requires,    exchange_recovery}]}).
 
--rabbit_boot_step({persister,
-                   [{mfa,         {rabbit_sup, start_child, [rabbit_persister]}},
-                    {requires,    queue_recovery}]}).
-
--rabbit_boot_step({guid_generator,
-                   [{description, "guid generator"},
-                    {mfa,         {rabbit_sup, start_child, [rabbit_guid]}},
-                    {requires,    persister},
-                    {enables,     routing_ready}]}).
-
->>>>>>> 9e2f1c40
 -rabbit_boot_step({routing_ready,
                    [{description, "message delivery logic ready"}]}).
 
