--- conflicted
+++ resolved
@@ -289,21 +289,14 @@
     Plugins = rabbit_plugins:setup(),
     ToBeLoaded = Plugins ++ ?APPS,
     start_apps(ToBeLoaded),
-<<<<<<< HEAD
-    %% Only for systemd unit with Type=notify. Errors are intentionally
-    %% ignored: either you have working systemd-notify(1) or you don't
-    %% care about systemd at all.
-    os:cmd("systemd-notify --ready"),
-=======
     case os:type() of
         {win32, _} -> ok;
-        _ -> case code:load_file(sd_notify) of
-                 {module, sd_notify} -> SDNotify = sd_notify,
-                                        SDNotify:sd_notify(0, "READY=1");
-                 {error, _} -> os:cmd("systemd-notify --ready")
-             end
-    end,
->>>>>>> 5dfd117a
+        _ ->
+            %% Only for systemd unit with Type=notify. Errors are intentionally
+            %% ignored: either you have working systemd-notify(1) or you don't
+            %% care about systemd at all.
+            os:cmd("systemd-notify --ready")
+    end,
     ok = log_broker_started(rabbit_plugins:active()).
 
 start_it(StartFun) ->
